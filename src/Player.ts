<<<<<<< HEAD
import { Client, Collection, GuildResolvable, Snowflake, User, VoiceState } from "discord.js";
import { TypedEmitter as EventEmitter } from "tiny-typed-emitter";
import { Queue } from "./Structures/Queue";
import { VoiceUtils } from "./VoiceInterface/VoiceUtils";
import { PlayerEvents, PlayerOptions, QueryType, SearchOptions, DiscordPlayerInitOptions } from "./types/types";
import Track from "./Structures/Track";
import { QueryResolver } from "./utils/QueryResolver";
import YouTube from "youtube-sr";
import { Util } from "./utils/Util";
import Spotify from "spotify-url-info";
// eslint-disable-next-line @typescript-eslint/ban-ts-comment
=======
import { EventEmitter } from 'events';
import { Client, Collection, Snowflake, Collector, Message, VoiceChannel, VoiceState } from 'discord.js';
import { LyricsData, PlayerOptions as PlayerOptionsType, PlayerProgressbarOptions, PlayerStats, QueueFilters } from './types/types';
import Util from './utils/Util';
import AudioFilters from './utils/AudioFilters';
import { Queue } from './Structures/Queue';
import { Track } from './Structures/Track';
import { PlayerErrorEventCodes, PlayerEvents, PlayerOptions } from './utils/Constants';
import PlayerError from './utils/PlayerError';
import ytdl from 'discord-ytdl-core';
import { ExtractorModel } from './Structures/ExtractorModel';
import os from 'os';

// @ts-ignore
import spotify from 'spotify-url-info';
>>>>>>> 082780cc
// @ts-ignore
import { Client as SoundCloud } from "soundcloud-scraper";
import { Playlist } from "./Structures/Playlist";
import { ExtractorModel } from "./Structures/ExtractorModel";
import { generateDependencyReport } from "@discordjs/voice";

const soundcloud = new SoundCloud();

class Player extends EventEmitter<PlayerEvents> {
    public readonly client: Client;
    public readonly options: DiscordPlayerInitOptions = {
        autoRegisterExtractor: true,
        ytdlOptions: {}
    };
    public readonly queues = new Collection<Snowflake, Queue>();
    public readonly voiceUtils = new VoiceUtils();
    public readonly extractors = new Collection<string, ExtractorModel>();

    /**
     * Creates new Discord Player
     * @param {Client} client The Discord Client
     * @param {DiscordPlayerInitOptions} [options={}] The player init options
     */
    constructor(client: Client, options: DiscordPlayerInitOptions = {}) {
        super();

        /**
         * The discord.js client
         * @type {Client}
         */
        this.client = client;

        /**
         * The extractors collection
         * @type {ExtractorModel}
         */
        this.options = Object.assign(this.options, options);

        this.client.on("voiceStateUpdate", this._handleVoiceState.bind(this));

        if (this.options?.autoRegisterExtractor) {
            let nv: any; // eslint-disable-line @typescript-eslint/no-explicit-any

            if ((nv = Util.require("@discord-player/extractor"))) {
                ["Attachment", "Facebook", "Reverbnation", "Vimeo"].forEach((ext) => void this.use(ext, nv[ext]));
            }
        }
    }

<<<<<<< HEAD
=======
    static get AudioFilters(): typeof AudioFilters {
        return AudioFilters;
    }

    /**
     * Define custom extractor in this player
     * @param {String} extractorName The extractor name
     * @param {any} extractor The extractor itself
     * @returns {Player}
     */
    use(extractorName: string, extractor: any): Player {
        if (!extractorName) throw new PlayerError('Missing extractor name!', 'PlayerExtractorError');

        const methods = ['validate', 'getInfo'];

        for (const method of methods) {
            if (typeof extractor[method] !== 'function') throw new PlayerError('Invalid extractor supplied!', 'PlayerExtractorError');
        }

        this.Extractors.set(extractorName, new ExtractorModel(extractorName, extractor));

        return this;
    }

>>>>>>> 082780cc
    /**
     * Handles voice state update
     * @param {VoiceState} oldState The old voice state
     * @param {VoiceState} newState The new voice state
     * @returns {void}
     * @private
     */
<<<<<<< HEAD
    private _handleVoiceState(oldState: VoiceState, newState: VoiceState): void {
        const queue = this.getQueue(oldState.guild.id);
        if (!queue) return;
=======
    private _searchTracks(message: Message, query: string, firstResult?: boolean): Promise<Track> {
        return new Promise(async (resolve) => {
            let tracks: Track[] = [];
            const queryType = Util.getQueryType(query);

            switch (queryType) {
                case 'soundcloud_track':
                    {
                        const data = await SoundCloud.getSongInfo(query).catch(() => {});
                        if (data) {
                            const track = new Track(this, {
                                title: data.title,
                                url: data.url,
                                duration: Util.buildTimeCode(Util.parseMS(data.duration)),
                                description: data.description,
                                thumbnail: data.thumbnail,
                                views: data.playCount,
                                author: data.author.name,
                                requestedBy: message.author,
                                fromPlaylist: false,
                                source: 'soundcloud',
                                engine: data
                            });

                            tracks.push(track);
                        }
                    }
                    break;
                case 'spotify_song':
                    {
                        const matchSpotifyURL = query.match(/https?:\/\/(?:embed\.|open\.)(?:spotify\.com\/)(?:track\/|\?uri=spotify:track:)((\w|-){22})/);
                        if (matchSpotifyURL) {
                            const spotifyData = await spotify.getData(query).catch(() => {});
                            if (spotifyData) {
                                const spotifyTrack = new Track(this, {
                                    title: spotifyData.name,
                                    description: spotifyData.description ?? '',
                                    author: spotifyData.artists[0]?.name ?? 'Unknown Artist',
                                    url: spotifyData.external_urls?.spotify ?? query,
                                    thumbnail: spotifyData.album?.images[0]?.url ?? spotifyData.preview_url?.length ? `https://i.scdn.co/image/${spotifyData.preview_url?.split('?cid=')[1]}` : 'https://www.scdn.co/i/_global/twitter_card-default.jpg',
                                    duration: Util.buildTimeCode(Util.parseMS(spotifyData.duration_ms)),
                                    views: 0,
                                    requestedBy: message.author,
                                    fromPlaylist: false,
                                    source: 'spotify'
                                });

                                if (this.options.fetchBeforeQueued) {
                                    const searchQueryString = this.options.disableArtistSearch ? spotifyTrack.title : `${spotifyTrack.title}${' - ' + spotifyTrack.author}`;
                                    const ytv = await YouTube.search(searchQueryString, {
                                        limit: 1,
                                        type: 'video'
                                    }).catch((e) => {});

                                    if (ytv && ytv[0])
                                        Util.define({
                                            target: spotifyTrack,
                                            prop: 'backupLink',
                                            value: ytv[0].url
                                        });
                                }

                                tracks = [spotifyTrack];
                            }
                        }
                    }
                    break;

                case 'spotify_album':
                case 'spotify_playlist': {
                    this.emit(PlayerEvents.PLAYLIST_PARSE_START, null, message);
                    const playlist = await spotify.getData(query);
                    if (!playlist) return void this.emit(PlayerEvents.NO_RESULTS, message, query);

                    // tslint:disable-next-line:no-shadowed-variable
                    let tracks: Track[] = [];

                    if (playlist.type !== 'playlist')
                        tracks = await Promise.all(
                            playlist.tracks.items.map(async (m: any) => {
                                const data = new Track(this, {
                                    title: m.name ?? '',
                                    description: m.description ?? '',
                                    author: m.artists[0]?.name ?? 'Unknown Artist',
                                    url: m.external_urls?.spotify ?? query,
                                    thumbnail: playlist.images[0]?.url ?? 'https://www.scdn.co/i/_global/twitter_card-default.jpg',
                                    duration: Util.buildTimeCode(Util.parseMS(m.duration_ms)),
                                    views: 0,
                                    requestedBy: message.author,
                                    fromPlaylist: true,
                                    source: 'spotify'
                                });

                                if (this.options.fetchBeforeQueued) {
                                    const searchQueryString = this.options.disableArtistSearch ? data.title : `${data.title}${' - ' + data.author}`;
                                    const ytv = await YouTube.search(searchQueryString, {
                                        limit: 1,
                                        type: 'video'
                                    }).catch((e) => {});

                                    if (ytv && ytv[0])
                                        Util.define({
                                            target: data,
                                            prop: 'backupLink',
                                            value: ytv[0].url
                                        });
                                }

                                return data;
                            })
                        );
                    else {
                        tracks = await Promise.all(
                            playlist.tracks.items.map(async (m: any) => {
                                const data = new Track(this, {
                                    title: m.track.name ?? '',
                                    description: m.track.description ?? '',
                                    author: m.track.artists[0]?.name ?? 'Unknown Artist',
                                    url: m.track.external_urls?.spotify ?? query,
                                    thumbnail: m.track.album?.images[0]?.url ?? 'https://www.scdn.co/i/_global/twitter_card-default.jpg',
                                    duration: Util.buildTimeCode(Util.parseMS(m.track.duration_ms)),
                                    views: 0,
                                    requestedBy: message.author,
                                    fromPlaylist: true,
                                    source: 'spotify'
                                });

                                if (this.options.fetchBeforeQueued) {
                                    const searchQueryString = this.options.disableArtistSearch ? data.title : `${data.title}${' - ' + data.author}`;
                                    const ytv = await YouTube.search(searchQueryString, {
                                        limit: 1,
                                        type: 'video'
                                    }).catch((e) => {});

                                    if (ytv && ytv[0])
                                        Util.define({
                                            target: data,
                                            prop: 'backupLink',
                                            value: ytv[0].url
                                        });
                                }

                                return data;
                            })
                        );
                    }

                    if (!tracks.length) return void this.emit(PlayerEvents.NO_RESULTS, message, query);

                    const pl = {
                        ...playlist,
                        tracks,
                        duration: tracks?.reduce((a, c) => a + (c?.durationMS ?? 0), 0) ?? 0,
                        thumbnail: playlist.images[0]?.url ?? tracks[0].thumbnail,
                        title: playlist.title ?? playlist.name ?? ''
                    };

                    this.emit(PlayerEvents.PLAYLIST_PARSE_END, pl, message);

                    if (this.isPlaying(message)) {
                        const queue = this._addTracksToQueue(message, tracks);
                        this.emit(PlayerEvents.PLAYLIST_ADD, message, queue, pl);
                    } else {
                        const track = tracks[0];
                        const queue = (await this._createQueue(message, track).catch((e) => void this.emit(PlayerEvents.ERROR, e, message))) as Queue;
                        this.emit(PlayerEvents.PLAYLIST_ADD, message, queue, pl);
                        this.emit(PlayerEvents.TRACK_START, message, queue.tracks[0], queue);
                        tracks.shift();
                        this._addTracksToQueue(message, tracks);
                    }

                    return;
                }
                case 'youtube_playlist': {
                    this.emit(PlayerEvents.PLAYLIST_PARSE_START, null, message);
                    const playlist = await YouTube.getPlaylist(query);
                    if (!playlist) return void this.emit(PlayerEvents.NO_RESULTS, message, query);

                    // @ts-ignore
                    playlist.videos = playlist.videos.map(
                        (data) =>
                            new Track(this, {
                                title: data.title,
                                url: data.url,
                                duration: Util.buildTimeCode(Util.parseMS(data.duration)),
                                description: data.description,
                                thumbnail: data.thumbnail?.displayThumbnailURL(),
                                views: data.views,
                                author: data.channel.name,
                                requestedBy: message.author,
                                fromPlaylist: true,
                                source: 'youtube'
                            })
                    );

                    // @ts-ignore
                    playlist.duration = playlist.videos.reduce((a, c) => a + c.durationMS, 0);

                    // @ts-ignore
                    playlist.thumbnail = playlist.thumbnail?.url ?? playlist.videos[0].thumbnail;

                    // @ts-ignore
                    playlist.requestedBy = message.author;

                    Object.defineProperty(playlist, 'tracks', {
                        get: () => playlist.videos ?? []
                    });

                    this.emit(PlayerEvents.PLAYLIST_PARSE_END, playlist, message);

                    // @ts-ignore
                    // tslint:disable-next-line:no-shadowed-variable
                    const tracks = playlist.videos as Track[];

                    if (this.isPlaying(message)) {
                        const queue = this._addTracksToQueue(message, tracks);
                        this.emit(PlayerEvents.PLAYLIST_ADD, message, queue, playlist);
                    } else {
                        const track = tracks[0];
                        const queue = (await this._createQueue(message, track).catch((e) => void this.emit(PlayerEvents.ERROR, e, message))) as Queue;
                        this.emit(PlayerEvents.PLAYLIST_ADD, message, queue, playlist);
                        this.emit(PlayerEvents.TRACK_START, message, queue.tracks[0], queue);
                        tracks[0];
                        this._addTracksToQueue(message, tracks);
                    }

                    return;
                }
                case 'soundcloud_playlist': {
                    this.emit(PlayerEvents.PLAYLIST_PARSE_START, null, message);

                    const data = await SoundCloud.getPlaylist(query).catch(() => {});
                    if (!data) return void this.emit(PlayerEvents.NO_RESULTS, message, query);

                    const res = {
                        id: data.id,
                        title: data.title,
                        tracks: [] as Track[],
                        author: data.author,
                        duration: 0,
                        thumbnail: data.thumbnail,
                        requestedBy: message.author
                    };

                    for (const song of data.tracks) {
                        const r = new Track(this, {
                            title: song.title,
                            url: song.url,
                            duration: Util.buildTimeCode(Util.parseMS(song.duration)),
                            description: song.description,
                            thumbnail: song.thumbnail ?? 'https://soundcloud.com/pwa-icon-192.png',
                            views: song.playCount ?? 0,
                            author: song.author ?? data.author,
                            requestedBy: message.author,
                            fromPlaylist: true,
                            source: 'soundcloud',
                            engine: song
                        });

                        res.tracks.push(r);
                    }

                    if (!res.tracks.length) return this.emit(PlayerEvents.ERROR, PlayerErrorEventCodes.PARSE_ERROR, message);
                    res.duration = res.tracks.reduce((a, c) => a + c.durationMS, 0);

                    this.emit(PlayerEvents.PLAYLIST_PARSE_END, res, message);

                    if (this.isPlaying(message)) {
                        const queue = this._addTracksToQueue(message, res.tracks);
                        this.emit(PlayerEvents.PLAYLIST_ADD, message, queue, res);
                    } else {
                        const track = res.tracks[0];
                        const queue = (await this._createQueue(message, track).catch((e) => void this.emit(PlayerEvents.ERROR, e, message))) as Queue;
                        this.emit(PlayerEvents.PLAYLIST_ADD, message, queue, res);
                        this.emit(PlayerEvents.TRACK_START, message, queue.tracks[0], queue);
                        res.tracks.shift();
                        this._addTracksToQueue(message, res.tracks);
                    }

                    return;
                }
                default:
                    tracks = await Util.ytSearch(query, { user: message.author, player: this });
            }

            if (tracks.length < 1) return void this.emit(PlayerEvents.NO_RESULTS, message, query);
            if (firstResult || tracks.length === 1) return resolve(tracks[0]);

            const collectorString = `${message.author.id}-${message.channel.id}`;
            const currentCollector = this._resultsCollectors.get(collectorString);
            if (currentCollector) currentCollector.stop();

            const collector = message.channel.createMessageCollector((m) => m.author.id === message.author.id, {
                time: 60000
            });

            this._resultsCollectors.set(collectorString, collector);

            this.emit(PlayerEvents.SEARCH_RESULTS, message, query, tracks, collector);

            collector.on('collect', ({ content }) => {
                if (content === 'cancel') {
                    collector.stop();
                    return this.emit(PlayerEvents.SEARCH_CANCEL, message, query, tracks);
                }

                if (!isNaN(content) && parseInt(content) >= 1 && parseInt(content) <= tracks.length) {
                    const index = parseInt(content, 10);
                    const track = tracks[index - 1];
                    collector.stop();
                    resolve(track);
                } else {
                    this.emit(PlayerEvents.SEARCH_INVALID_RESPONSE, message, query, tracks, content, collector);
                }
            });

            collector.on('end', (_, reason) => {
                if (reason === 'time') {
                    this.emit(PlayerEvents.SEARCH_CANCEL, message, query, tracks);
                }
            });
        });
    }

    /**
     * Play a song
     * @param {DiscordMessage} message The discord.js message object
     * @param {string|Track} query Search query, can be `Player.Track` instance
     * @param {Boolean} [firstResult=false] If it should play the first result
     * @example await player.play(message, "never gonna give you up", true)
     * @returns {Promise<void>}
     */
    async play(message: Message, query: string | Track, firstResult?: boolean): Promise<void> {
        if (!message) throw new PlayerError('Play function needs message');
        if (!query) throw new PlayerError('Play function needs search query as a string or Player.Track object');
>>>>>>> 082780cc

        if (oldState.member.id === this.client.user.id && !newState.channelID) {
            queue.destroy();
            return void this.emit("botDisconnect", queue);
        }

<<<<<<< HEAD
        if (!queue.options.leaveOnEmpty || !queue.connection || !queue.connection.channel) return;

        if (!oldState.channelID || newState.channelID) {
            const emptyTimeout = queue._cooldownsTimeout.get(`empty_${oldState.guild.id}`);
            const channelEmpty = Util.isVoiceEmpty(queue.connection.channel);
=======
        if (typeof query === 'string') query = query.replace(/<(.+)>/g, '$1');
        let track;

        if (query instanceof Track) query = query.url;
        else {
            for (const [_, extractor] of this.Extractors) {
                if (extractor.validate(query)) {
                    const data = await extractor.handle(query);
                    if (data) {
                        track = new Track(this, {
                            title: data.title,
                            description: data.description,
                            duration: Util.buildTimeCode(Util.parseMS(data.duration)),
                            thumbnail: data.thumbnail,
                            author: data.author,
                            views: data.views,
                            engine: data.engine,
                            source: data.source ?? 'arbitrary',
                            fromPlaylist: false,
                            requestedBy: message.author,
                            url: data.url
                        });

                        if (extractor.important) break;
                    }
                }
            }

            if (!track) track = await this._searchTracks(message, query, firstResult);
        }
>>>>>>> 082780cc

            if (!channelEmpty && emptyTimeout) {
                clearTimeout(emptyTimeout);
                queue._cooldownsTimeout.delete(`empty_${oldState.guild.id}`);
            }
        } else {
            if (!Util.isVoiceEmpty(queue.connection.channel)) return;
            const timeout = setTimeout(() => {
                if (!Util.isVoiceEmpty(queue.connection.channel)) return;
                if (!this.queues.has(queue.guild.id)) return;
                queue.destroy();
                this.emit("channelEmpty", queue);
            }, queue.options.leaveOnEmptyCooldown || 0);
            queue._cooldownsTimeout.set(`empty_${oldState.guild.id}`, timeout);
        }
    }

    /**
     * Creates a queue for a guild if not available, else returns existing queue
     * @param {GuildResolvable} guild The guild
     * @param {PlayerOptions} queueInitOptions Queue init options
     * @returns {Queue}
     */
<<<<<<< HEAD
    createQueue<T = unknown>(guild: GuildResolvable, queueInitOptions?: PlayerOptions & { metadata?: T }): Queue<T> {
        guild = this.client.guilds.resolve(guild);
        if (!guild) throw new Error("Unknown Guild");
        if (this.queues.has(guild.id)) return this.queues.get(guild.id) as Queue<T>;

        const _meta = queueInitOptions.metadata;
        delete queueInitOptions["metadata"];
        queueInitOptions.ytdlOptions ??= this.options.ytdlOptions;
        const queue = new Queue(this, guild, queueInitOptions);
        queue.metadata = _meta;
        this.queues.set(guild.id, queue);
=======
    getQueue(message: Message): Queue {
        return this.queues.find((g) => g.guildID === message.guild.id);
    }

    /**
     * Sets audio filters in this player
     * @param {DiscordMessage} message The message object
     * @param {QueueFilters} newFilters Audio filters object
     * @returns {Promise<void>}
     */
    setFilters(message: Message, newFilters: QueueFilters): Promise<void> {
        return new Promise((resolve) => {
            const queue = this.queues.find((g) => g.guildID === message.guild.id);
            if (!queue) this.emit(PlayerEvents.ERROR, PlayerErrorEventCodes.NOT_PLAYING, message, new PlayerError('Not playing'));

            if (queue.playing.raw.live) return void this.emit(PlayerEvents.ERROR, PlayerErrorEventCodes.LIVE_VIDEO, message, new PlayerError('Cannot use setFilters on livestream'));

            Object.keys(newFilters).forEach((filterName) => {
                // @ts-ignore
                queue.filters[filterName] = newFilters[filterName];
            });

            this._playStream(queue, true).then(() => {
                resolve();
            });
        });
    }

    /**
     * Sets track position
     * @param {DiscordMessage} message The message object
     * @param {Number} time Time in ms to set
     * @returns {Promise<void>}
     */
    setPosition(message: Message, time: number): Promise<void> {
        return new Promise((resolve) => {
            const queue = this.queues.find((g) => g.guildID === message.guild.id);
            if (!queue) return this.emit(PlayerEvents.ERROR, PlayerErrorEventCodes.NOT_PLAYING, message);

            if (typeof time !== 'number' && !isNaN(time)) time = parseInt(time);
            if (queue.playing.durationMS <= time) return this.skip(message);
            if (queue.voiceConnection.dispatcher.streamTime === time || queue.voiceConnection.dispatcher.streamTime + queue.additionalStreamTime === time) return resolve();
            if (time < 0) this._playStream(queue, false).then(() => resolve());
>>>>>>> 082780cc

        return queue as Queue<T>;
    }

    /**
     * Returns the queue if available
     * @param {GuildResolvable} guild The guild id
     * @returns {Queue}
     */
    getQueue<T = unknown>(guild: GuildResolvable) {
        guild = this.client.guilds.resolve(guild);
        if (!guild) throw new Error("Unknown Guild");
        return this.queues.get(guild.id) as Queue<T>;
    }

    /**
     * Deletes a queue and returns deleted queue object
     * @param {GuildResolvable} guild The guild id to remove
     * @returns {Queue}
     */
    deleteQueue<T = unknown>(guild: GuildResolvable) {
        guild = this.client.guilds.resolve(guild);
        if (!guild) throw new Error("Unknown Guild");
        const prev = this.getQueue<T>(guild);

        try {
            prev.destroy();
        } catch {} // eslint-disable-line no-empty
        this.queues.delete(guild.id);

        return prev;
    }

    /**
     * @typedef {object} SearchResult
     * @property {Playlist} [playlist] The playlist (if any)
     * @property {Track[]} tracks The tracks
     */
    /**
     * Search tracks
     * @param {string|Track} query The search query
     * @param {SearchOptions} options The search options
     * @returns {Promise<SearchResult>}
     */
    async search(query: string | Track, options: SearchOptions) {
        if (query instanceof Track) return { playlist: null, tracks: [query] };
        if (!options) throw new Error("DiscordPlayer#search needs search options!");
        options.requestedBy = this.client.users.resolve(options.requestedBy);
        if (!("searchEngine" in options)) options.searchEngine = QueryType.AUTO;

        // eslint-disable-next-line @typescript-eslint/no-unused-vars
        for (const [_, extractor] of this.extractors) {
            if (!extractor.validate(query)) continue;
            const data = await extractor.handle(query);
            if (data && data.data.length) {
                const playlist = !data.playlist
                    ? null
                    : new Playlist(this, {
                          ...data.playlist,
                          tracks: []
                      });

                const tracks = data.data.map(
                    (m) =>
                        new Track(this, {
                            ...m,
                            requestedBy: options.requestedBy as User,
                            duration: Util.buildTimeCode(Util.parseMS(m.duration)),
                            playlist: playlist
                        })
                );

                if (playlist) playlist.tracks = tracks;

                return { playlist: playlist, tracks: tracks };
            }
        }

<<<<<<< HEAD
        const qt = options.searchEngine === QueryType.AUTO ? QueryResolver.resolve(query) : options.searchEngine;
        switch (qt) {
            case QueryType.YOUTUBE_SEARCH: {
                const videos = await YouTube.search(query, {
                    type: "video"
                }).catch(Util.noop); // eslint-disable-line @typescript-eslint/no-empty-function
                if (!videos) return { playlist: null, tracks: [] };

                const tracks = videos.map((m) => {
                    (m as any).source = "youtube"; // eslint-disable-line @typescript-eslint/no-explicit-any
                    return new Track(this, {
                        title: m.title,
                        description: m.description,
                        author: m.channel?.name,
                        url: m.url,
                        requestedBy: options.requestedBy as User,
                        thumbnail: m.thumbnail?.displayThumbnailURL("maxresdefault"),
                        views: m.views,
                        duration: m.durationFormatted,
                        raw: m
                    });
                });
=======
        return trackFound;
    }

    /**
     * Returns time code of currently playing song
     * @param {DiscordMessage} message The message object
     * @param {Boolean} [queueTime] If it should make the time code of the whole queue
     * @returns {Object}
     */
    getTimeCode(message: Message, queueTime?: boolean): { current: string; end: string } {
        const queue = this.getQueue(message);
        if (!queue) return;

        const previousTracksTime = queue.previousTracks.length > 0 ? queue.previousTracks.reduce((p, c) => p + c.durationMS, 0) : 0;
        const currentStreamTime = queueTime ? previousTracksTime + queue.currentStreamTime : queue.currentStreamTime;
        const totalTracksTime = queue.totalTime;
        const totalTime = queueTime ? previousTracksTime + totalTracksTime : queue.playing.durationMS;

        const currentTimecode = Util.buildTimeCode(Util.parseMS(currentStreamTime));
        const endTimecode = Util.buildTimeCode(Util.parseMS(totalTime));

        return {
            current: currentTimecode,
            end: endTimecode
        };
    }

    /**
     * Creates progressbar
     * @param {DiscordMessage} message The message object
     * @param {PlayerProgressbarOptions} [options] Progressbar options
     * @returns {String}
     */
    createProgressBar(message: Message, options?: PlayerProgressbarOptions): string {
        const queue = this.getQueue(message);
        if (!queue) return;

        const previousTracksTime = queue.previousTracks.length > 0 ? queue.previousTracks.reduce((p, c) => p + c.durationMS, 0) : 0;
        const currentStreamTime = options?.queue ? previousTracksTime + queue.currentStreamTime : queue.currentStreamTime;
        const totalTracksTime = queue.totalTime;
        const totalTime = options?.queue ? previousTracksTime + totalTracksTime : queue.playing.durationMS;
        const length = typeof options?.length === 'number' ? (options?.length <= 0 || options?.length === Infinity ? 15 : options?.length) : 15;

        const index = Math.round((currentStreamTime / totalTime) * length);
        const indicator = typeof options?.indicator === 'string' && options?.indicator.length > 0 ? options?.indicator : '🔘';
        const line = typeof options?.line === 'string' && options?.line.length > 0 ? options?.line : '▬';
>>>>>>> 082780cc

                return { playlist: null, tracks };
            }
            case QueryType.SOUNDCLOUD_TRACK:
            case QueryType.SOUNDCLOUD_SEARCH: {
                // eslint-disable-next-line @typescript-eslint/no-explicit-any, @typescript-eslint/no-empty-function
                const result: any[] = QueryResolver.resolve(query) === QueryType.SOUNDCLOUD_TRACK ? [{ url: query }] : await soundcloud.search(query, "track").catch(Util.noop);
                if (!result || !result.length) return { playlist: null, tracks: [] };
                const res: Track[] = [];

                for (const r of result) {
                    const trackInfo = await soundcloud.getSongInfo(r.url).catch(Util.noop); // eslint-disable-line @typescript-eslint/no-empty-function
                    if (!trackInfo) continue;

                    const track = new Track(this, {
                        title: trackInfo.title,
                        url: trackInfo.url,
                        duration: Util.buildTimeCode(Util.parseMS(trackInfo.duration)),
                        description: trackInfo.description,
                        thumbnail: trackInfo.thumbnail,
                        views: trackInfo.playCount,
                        author: trackInfo.author.name,
                        requestedBy: options.requestedBy,
                        source: "soundcloud",
                        engine: trackInfo
                    });

                    res.push(track);
                }

                return { playlist: null, tracks: res };
            }
            case QueryType.SPOTIFY_SONG: {
                const spotifyData = await Spotify.getData(query).catch(Util.noop); // eslint-disable-line @typescript-eslint/no-empty-function
                if (!spotifyData) return { playlist: null, tracks: [] };
                const spotifyTrack = new Track(this, {
                    title: spotifyData.name,
                    description: spotifyData.description ?? "",
                    author: spotifyData.artists[0]?.name ?? "Unknown Artist",
                    url: spotifyData.external_urls?.spotify ?? query,
                    thumbnail:
                        spotifyData.album?.images[0]?.url ?? spotifyData.preview_url?.length
                            ? `https://i.scdn.co/image/${spotifyData.preview_url?.split("?cid=")[1]}`
                            : "https://www.scdn.co/i/_global/twitter_card-default.jpg",
                    duration: Util.buildTimeCode(Util.parseMS(spotifyData.duration_ms)),
                    views: 0,
                    requestedBy: options.requestedBy,
                    source: "spotify"
                });

<<<<<<< HEAD
                return { playlist: null, tracks: [spotifyTrack] };
=======
    /**
     * Player stats
     * @returns {PlayerStats}
     */
    getStats(): PlayerStats {
        return {
            uptime: this.client.uptime,
            connections: this.client.voice.connections.size,
            // tslint:disable:no-shadowed-variable
            users: this.client.voice.connections.reduce((a, c) => a + c.channel.members.filter((a) => a.user.id !== this.client.user.id).size, 0),
            queues: this.queues.size,
            extractors: this.Extractors.size,
            versions: {
                ffmpeg: Util.getFFmpegVersion(),
                node: process.version,
                v8: process.versions.v8
            },
            system: {
                arch: process.arch,
                platform: process.platform,
                cpu: os.cpus().length,
                memory: {
                    total: (process.memoryUsage().heapTotal / 1024 / 1024).toFixed(2),
                    usage: (process.memoryUsage().heapUsed / 1024 / 1024).toFixed(2),
                    rss: (process.memoryUsage().rss / 1024 / 1024).toFixed(2),
                    arrayBuffers: (process.memoryUsage().arrayBuffers / 1024 / 1024).toFixed(2)
                },
                uptime: process.uptime()
>>>>>>> 082780cc
            }
            case QueryType.SPOTIFY_PLAYLIST:
            case QueryType.SPOTIFY_ALBUM: {
                const spotifyPlaylist = await Spotify.getData(query).catch(Util.noop); // eslint-disable-line @typescript-eslint/no-empty-function
                if (!spotifyPlaylist) return { playlist: null, tracks: [] };

                const playlist = new Playlist(this, {
                    title: spotifyPlaylist.name ?? spotifyPlaylist.title,
                    description: spotifyPlaylist.description ?? "",
                    thumbnail: spotifyPlaylist.images[0]?.url ?? "https://www.scdn.co/i/_global/twitter_card-default.jpg",
                    type: spotifyPlaylist.type,
                    source: "spotify",
                    author:
                        spotifyPlaylist.type !== "playlist"
                            ? {
                                  name: spotifyPlaylist.artists[0]?.name ?? "Unknown Artist",
                                  url: spotifyPlaylist.artists[0]?.external_urls?.spotify ?? null
                              }
                            : {
                                  name: spotifyPlaylist.owner?.display_name ?? spotifyPlaylist.owner?.id ?? "Unknown Artist",
                                  url: spotifyPlaylist.owner?.external_urls?.spotify ?? null
                              },
                    tracks: [],
                    id: spotifyPlaylist.id,
                    url: spotifyPlaylist.external_urls?.spotify ?? query,
                    rawPlaylist: spotifyPlaylist
                });

                if (spotifyPlaylist.type !== "playlist") {
                    // eslint-disable-next-line @typescript-eslint/no-explicit-any
                    playlist.tracks = spotifyPlaylist.tracks.items.map((m: any) => {
                        const data = new Track(this, {
                            title: m.name ?? "",
                            description: m.description ?? "",
                            author: m.artists[0]?.name ?? "Unknown Artist",
                            url: m.external_urls?.spotify ?? query,
                            thumbnail: spotifyPlaylist.images[0]?.url ?? "https://www.scdn.co/i/_global/twitter_card-default.jpg",
                            duration: Util.buildTimeCode(Util.parseMS(m.duration_ms)),
                            views: 0,
                            requestedBy: options.requestedBy as User,
                            playlist,
                            source: "spotify"
                        });

                        return data;
                    }) as Track[];
                } else {
                    // eslint-disable-next-line @typescript-eslint/no-explicit-any
                    playlist.tracks = spotifyPlaylist.tracks.items.map((m: any) => {
                        const data = new Track(this, {
                            title: m.track.name ?? "",
                            description: m.track.description ?? "",
                            author: m.track.artists[0]?.name ?? "Unknown Artist",
                            url: m.track.external_urls?.spotify ?? query,
                            thumbnail: m.track.album?.images[0]?.url ?? "https://www.scdn.co/i/_global/twitter_card-default.jpg",
                            duration: Util.buildTimeCode(Util.parseMS(m.track.duration_ms)),
                            views: 0,
                            requestedBy: options.requestedBy as User,
                            playlist,
                            source: "spotify"
                        });

                        return data;
                    }) as Track[];
                }

                return { playlist: playlist, tracks: playlist.tracks };
            }
            case QueryType.SOUNDCLOUD_PLAYLIST: {
                const data = await SoundCloud.getPlaylist(query).catch(Util.noop); // eslint-disable-line @typescript-eslint/no-empty-function
                if (!data) return { playlist: null, tracks: [] };

                const res = new Playlist(this, {
                    title: data.title,
                    description: data.description ?? "",
                    thumbnail: data.thumbnail ?? "https://soundcloud.com/pwa-icon-192.png",
                    type: "playlist",
                    source: "soundcloud",
                    author: {
                        name: data.author?.name ?? data.author?.username ?? "Unknown Artist",
                        url: data.author?.profile
                    },
                    tracks: [],
                    id: `${data.id}`, // stringified
                    url: data.url,
                    rawPlaylist: data
                });

                for (const song of data) {
                    const track = new Track(this, {
                        title: song.title,
                        description: song.description ?? "",
                        author: song.author?.username ?? song.author?.name ?? "Unknown Artist",
                        url: song.url,
                        thumbnail: song.thumbnail,
                        duration: Util.buildTimeCode(Util.parseMS(song.duration)),
                        views: song.playCount ?? 0,
                        requestedBy: options.requestedBy,
                        playlist: res,
                        source: "soundcloud",
                        engine: song
                    });
                    res.tracks.push(track);
                }

                return { playlist: res, tracks: res.tracks };
            }
            case QueryType.YOUTUBE_PLAYLIST: {
                const ytpl = await YouTube.getPlaylist(query).catch(Util.noop); // eslint-disable-line @typescript-eslint/no-empty-function
                if (!ytpl) return { playlist: null, tracks: [] };

                // @todo: better way of handling large playlists
                await ytpl.fetch().catch(Util.noop); // eslint-disable-line @typescript-eslint/no-empty-function

                const playlist: Playlist = new Playlist(this, {
                    title: ytpl.title,
                    thumbnail: ytpl.thumbnail as unknown as string,
                    description: "",
                    type: "playlist",
                    source: "youtube",
                    author: {
                        name: ytpl.channel.name,
                        url: ytpl.channel.url
                    },
                    tracks: [],
                    id: ytpl.id,
                    url: ytpl.url,
                    rawPlaylist: ytpl
                });

                playlist.tracks = ytpl.videos.map(
                    (video) =>
                        new Track(this, {
                            title: video.title,
                            description: video.description,
                            author: video.channel?.name,
                            url: video.url,
                            requestedBy: options.requestedBy as User,
                            thumbnail: video.thumbnail.url,
                            views: video.views,
                            duration: video.durationFormatted,
                            raw: video,
                            playlist: playlist,
                            source: "youtube"
                        })
                );

                return { playlist: playlist, tracks: playlist.tracks };
            }
            default:
                return { playlist: null, tracks: [] };
        }
    }

    /**
     * Registers extractor
     * @param {string} extractorName The extractor name
     * @param {ExtractorModel|any} extractor The extractor object
     * @param {boolean} [force=false] Overwrite existing extractor with this name (if available)
     * @returns {ExtractorModel}
     */
<<<<<<< HEAD
    // eslint-disable-next-line @typescript-eslint/no-explicit-any
    use(extractorName: string, extractor: ExtractorModel | any, force = false): ExtractorModel {
        if (!extractorName) throw new Error("Cannot use unknown extractor!");
        if (this.extractors.has(extractorName) && !force) return this.extractors.get(extractorName);
        if (extractor instanceof ExtractorModel) {
            this.extractors.set(extractorName, extractor);
            return extractor;
        }

        for (const method of ["validate", "getInfo"]) {
            if (typeof extractor[method] !== "function") throw new Error("Invalid extractor data!");
        }
=======
    _addTrackToQueue(message: Message, track: Track): Queue {
        const queue = this.getQueue(message);
        if (!queue) this.emit(PlayerEvents.ERROR, PlayerErrorEventCodes.NOT_PLAYING, message, new PlayerError('Player is not available in this server'));
        if (!track || !(track instanceof Track)) throw new PlayerError('No track specified to add to the queue');
        queue.tracks.push(track);
        return queue;
    }

    /**
     * Same as `_addTrackToQueue` but used for multiple tracks
     * @param {DiscordMessage} message Discord message
     * @param {Track[]} tracks The tracks
     * @returns {Queue}
     * @private
     */
    _addTracksToQueue(message: Message, tracks: Track[]): Queue {
        const queue = this.getQueue(message);
        if (!queue) throw new PlayerError('Cannot add tracks to queue because no song is currently being played on the server.');
        queue.tracks.push(...tracks);
        return queue;
    }

    /**
     * Internal method used to create queue
     * @param {DiscordMessage} message The message
     * @param {Track} track The track
     * @returns {Promise<Queue>}
     * @private
     */
    private _createQueue(message: Message, track: Track): Promise<Queue> {
        return new Promise((resolve) => {
            const channel = message.member.voice ? message.member.voice.channel : null;
            if (!channel) return void this.emit(PlayerEvents.ERROR, PlayerErrorEventCodes.NOT_CONNECTED, message, new PlayerError('Voice connection is not available in this server!'));

            const queue = new Queue(this, message);
            queue.volume = this.options.volume || 100;
            this.queues.set(message.guild.id, queue);
>>>>>>> 082780cc

        const model = new ExtractorModel(extractorName, extractor);
        this.extractors.set(model.name, model);

<<<<<<< HEAD
        return model;
=======
                    queue.voiceConnection = connection;
                    if (this.options.autoSelfDeaf) connection.voice.setSelfDeaf(true);
                    queue.tracks.push(track);
                    this.emit(PlayerEvents.QUEUE_CREATE, message, queue);
                    resolve(queue);
                    this._playTrack(queue, true).catch((e) => {
                        this.emit(PlayerEvents.ERROR, e, queue.firstMessage, queue.playing);
                    });
                })
                .catch((err) => {
                    this.queues.delete(message.guild.id);
                    this.emit(PlayerEvents.ERROR, PlayerErrorEventCodes.UNABLE_TO_JOIN, message, new PlayerError(err.message ?? err));
                });
        });
>>>>>>> 082780cc
    }

    /**
     * Removes registered extractor
     * @param {string} extractorName The extractor name
     * @returns {ExtractorModel}
     */
<<<<<<< HEAD
    unuse(extractorName: string) {
        if (!this.extractors.has(extractorName)) throw new Error(`Cannot find extractor "${extractorName}"`);
        const prev = this.extractors.get(extractorName);
        this.extractors.delete(extractorName);
        return prev;
=======
    private async _playTrack(queue: Queue, firstPlay: boolean): Promise<void> {
        if (queue.stopped) return;

        if (!(queue.autoPlay && ['youtube', 'spotify'].includes(queue.playing?.source)) && queue.tracks.length === 1 && !queue.loopMode && !queue.repeatMode && !firstPlay) {
            if (this.options.leaveOnEnd && !queue.stopped) {
                this.queues.delete(queue.guildID);
                const timeout = setTimeout(() => {
                    queue.voiceConnection.channel.leave();
                }, this.options.leaveOnEndCooldown || 0);
                this._cooldownsTimeout.set(`end_${queue.guildID}`, timeout);
            }

            this.queues.delete(queue.guildID);

            if (queue.stopped) {
                return void this.emit(PlayerEvents.MUSIC_STOP, queue.firstMessage);
            }

            return void this.emit(PlayerEvents.QUEUE_END, queue.firstMessage, queue);
        }

        if (queue.autoPlay && !queue.repeatMode && !firstPlay) {
            const oldTrack = queue.tracks.shift();

            const info = ['youtube', 'spotify'].includes(oldTrack?.raw.source) ? await ytdl.getInfo((oldTrack as any).backupLink ?? oldTrack.url).catch((e) => {}) : null;
            if (info) {
                const res = await Util.ytSearch(info.related_videos[0].title, {
                    player: this,
                    limit: 1,
                    user: oldTrack.requestedBy
                })
                    .then((v) => v[0])
                    .catch((e) => {});

                if (res) {
                    queue.tracks.push(res);
                    if (queue.loopMode) queue.tracks.push(oldTrack);
                    queue.previousTracks.push(oldTrack);
                }
            }
        } else if (!queue.autoPlay && !queue.repeatMode && !firstPlay) {
            const oldTrack = queue.tracks.shift();
            if (queue.loopMode) queue.tracks.push(oldTrack);
            queue.previousTracks.push(oldTrack);
        }

        const track = queue.playing;

        queue.lastSkipped = false;
        this._playStream(queue, false)
            .then(() => {
                if (!firstPlay) this.emit(PlayerEvents.TRACK_START, queue.firstMessage, track, queue);
            })
            .catch((e) => {
                this.emit(PlayerEvents.ERROR, e, queue.firstMessage, queue.playing);
            });
>>>>>>> 082780cc
    }

    /**
     * Generates a report of the dependencies used by the `@discordjs/voice` module. Useful for debugging.
     * @returns {string}
     */
<<<<<<< HEAD
    scanDeps() {
        return generateDependencyReport();
=======
    private _playStream(queue: Queue, updateFilter: boolean, seek?: number): Promise<void> {
        return new Promise(async (resolve) => {
            const ffmpeg = Util.checkFFmpeg();
            if (!ffmpeg) return;

            const seekTime = typeof seek === 'number' ? seek : updateFilter ? queue.voiceConnection.dispatcher.streamTime + queue.additionalStreamTime : undefined;
            const encoderArgsFilters: string[] = [];

            Object.keys(queue.filters).forEach((filterName) => {
                // @ts-ignore
                if (queue.filters[filterName]) {
                    // @ts-ignore
                    encoderArgsFilters.push(this.filters[filterName]);
                }
            });

            let encoderArgs: string[] = [];
            if (encoderArgsFilters.length < 1) {
                encoderArgs = [];
            } else {
                encoderArgs = ['-af', encoderArgsFilters.join(',')];
            }

            let newStream: any;

            if (!queue.playing?.raw?.source) return void this.emit(PlayerEvents.ERROR, PlayerErrorEventCodes.VIDEO_UNAVAILABLE, queue.firstMessage, queue.playing, new PlayerError("Don't know how to play this item", 'PlayerError'));

            // modify spotify
            if (queue.playing.raw.source === 'spotify' && !(queue.playing as any).backupLink) {
                const searchQueryString = this.options.disableArtistSearch ? queue.playing.title : `${queue.playing.title}${' - ' + queue.playing.author}`;
                const yteqv = await YouTube.search(searchQueryString, { type: 'video', limit: 1 }).catch(() => {});

                if (!yteqv || !yteqv.length) return void this.emit(PlayerEvents.ERROR, PlayerErrorEventCodes.VIDEO_UNAVAILABLE, queue.firstMessage, queue.playing, new PlayerError('Could not find alternative track on youtube!', 'SpotifyTrackError'));

                Util.define({
                    target: queue.playing,
                    prop: 'backupLink',
                    value: yteqv[0].url
                });
            }

            if (queue.playing.raw.source === 'youtube' || queue.playing.raw.source === 'spotify') {
                newStream = ytdl((queue.playing as any).backupLink ?? queue.playing.url, {
                    opusEncoded: true,
                    encoderArgs: queue.playing.raw.live ? [] : encoderArgs,
                    seek: seekTime / 1000,
                    // tslint:disable-next-line:no-bitwise
                    highWaterMark: 1 << 25,
                    ...this.options.ytdlDownloadOptions
                });
            } else {
                newStream = ytdl.arbitraryStream(queue.playing.raw.source === 'soundcloud' ? await queue.playing.raw.engine.downloadProgressive() : queue.playing.raw.engine, {
                    opusEncoded: true,
                    encoderArgs,
                    seek: seekTime / 1000
                });
            }

            setTimeout(() => {
                if (queue.stream) queue.stream.destroy();
                queue.stream = newStream;
                queue.voiceConnection.play(newStream, {
                    type: 'opus',
                    bitrate: 'auto'
                });

                if (seekTime) {
                    queue.additionalStreamTime = seekTime;
                }
                queue.voiceConnection.dispatcher.setVolumeLogarithmic(queue.calculatedVolume / 200);
                queue.voiceConnection.dispatcher.on('start', () => {
                    resolve();
                });

                queue.voiceConnection.dispatcher.on('finish', () => {
                    queue.additionalStreamTime = 0;
                    return this._playTrack(queue, false);
                });

                newStream.on('error', (error: Error) => {
                    if (error.message.toLowerCase().includes('video unavailable')) {
                        this.emit(PlayerEvents.ERROR, PlayerErrorEventCodes.VIDEO_UNAVAILABLE, queue.firstMessage, queue.playing, error);
                        this._playTrack(queue, false);
                    } else {
                        this.emit(PlayerEvents.ERROR, error, queue.firstMessage, error);
                    }
                });
            }, 1000);
        });
>>>>>>> 082780cc
    }

    *[Symbol.iterator]() {
        yield* Array.from(this.queues.values());
    }
}

<<<<<<< HEAD
export { Player };
=======
export default Player;

/**
 * Emitted when a track starts
 * @event Player#trackStart
 * @param {DiscordMessage} message The message
 * @param {Track} track The track
 * @param {Queue} queue The queue
 */

/**
 * Emitted when a playlist is started
 * @event Player#queueCreate
 * @param {DiscordMessage} message The message
 * @param {Queue} queue The queue
 */

/**
 * Emitted when the bot is awaiting search results
 * @event Player#searchResults
 * @param {DiscordMessage} message The message
 * @param {String} query The query
 * @param {Track[]} tracks The tracks
 * @param {DiscordCollector} collector The collector
 */

/**
 * Emitted when the user has sent an invalid response for search results
 * @event Player#searchInvalidResponse
 * @param {DiscordMessage} message The message
 * @param {String} query The query
 * @param {Track[]} tracks The tracks
 * @param {String} invalidResponse The `invalidResponse` string
 * @param {DiscordCollector} collector The collector
 */

/**
 * Emitted when the bot has stopped awaiting search results (timeout)
 * @event Player#searchCancel
 * @param {DiscordMessage} message The message
 * @param {String} query The query
 * @param {Track[]} tracks The tracks
 */

/**
 * Emitted when the bot can't find related results to the query
 * @event Player#noResults
 * @param {DiscordMessage} message The message
 * @param {String} query The query
 */

/**
 * Emitted when the bot is disconnected from the channel
 * @event Player#botDisconnect
 * @param {DiscordMessage} message The message
 */

/**
 * Emitted when the channel of the bot is empty
 * @event Player#channelEmpty
 * @param {DiscordMessage} message The message
 * @param {Queue} queue The queue
 */

/**
 * Emitted when the queue of the server is ended
 * @event Player#queueEnd
 * @param {DiscordMessage} message The message
 * @param {Queue} queue The queue
 */

/**
 * Emitted when a track is added to the queue
 * @event Player#trackAdd
 * @param {DiscordMessage} message The message
 * @param {Queue} queue The queue
 * @param {Track} track The track
 */

/**
 * Emitted when a playlist is added to the queue
 * @event Player#playlistAdd
 * @param {DiscordMessage} message The message
 * @param {Queue} queue The queue
 * @param {Object} playlist The playlist
 */

/**
 * Emitted when an error is triggered.
 * <warn>This event should handled properly by the users otherwise it might crash the process!</warn>
 * @event Player#error
 * @param {String} error It can be `NotConnected`, `UnableToJoin`, `NotPlaying`, `ParseError`, `LiveVideo` or `VideoUnavailable`.
 * @param {DiscordMessage} message The message
 */

/**
 * Emitted when discord-player attempts to parse playlist contents (mostly soundcloud playlists)
 * @event Player#playlistParseStart
 * @param {Object} playlist Raw playlist (unparsed)
 * @param {DiscordMessage} message The message
 */

/**
 * Emitted when discord-player finishes parsing playlist contents (mostly soundcloud playlists)
 * @event Player#playlistParseEnd
 * @param {Object} playlist The playlist data (parsed)
 * @param {DiscordMessage} message The message
 */

/**
 * @typedef {Object} PlayerOptions
 * @property {Boolean} [leaveOnEnd=false] If it should leave on queue end
 * @property {Number} [leaveOnEndCooldown=0] Time in ms to wait before executing `leaveOnEnd`
 * @property {Boolean} [leaveOnStop=false] If it should leave on stop command
 * @property {Boolean} [leaveOnEmpty=false] If it should leave on empty voice channel
 * @property {Number} [leaveOnEmptyCooldown=0] Time in ms to wait before executing `leaveOnEmpty`
 * @property {Boolean} [autoSelfDeaf=false] If it should set the client to `self deaf` mode on joining
 * @property {Boolean} [enableLive=false] If it should enable live videos support
 * @property {YTDLDownloadOptions} [ytdlDownloadOptions={}] The download options passed to `ytdl-core`
 * @property {Boolean} [useSafeSearch=false] If it should use `safe search` method for youtube searches
 * @property {Boolean} [disableAutoRegister=false] If it should disable auto-registeration of `@discord-player/extractor`
 * @property {Boolean} [disableArtistSearch=false] If it should disable artist search for spotify
 * @property {Boolean} [fetchBeforeQueued=false] If it should fetch all songs loaded from spotify before playing
 * @property {Number} [volume=100] Startup player volume
 */

/**
 * The type of Track source, either:
 * * `soundcloud` - a stream from SoundCloud
 * * `youtube` - a stream from YouTube
 * * `spotify` - a spotify track
 * * `arbitrary` - arbitrary stream
 * @typedef {String} TrackSource
 */

/**
 * @typedef {Object} TrackData
 * @property {String} title The title
 * @property {String} description The description
 * @property {String} author The author
 * @property {String} url The url
 * @property {String} duration The duration
 * @property {Number} views The view count
 * @property {DiscordUser} requestedBy The user who requested this track
 * @property {Boolean} fromPlaylist If this track came from a playlist
 * @property {TrackSource} [source] The track source
 * @property {string|Readable} [engine] The stream engine
 * @property {Boolean} [live=false] If this track is livestream instance
 */

/**
 * @typedef {Object} QueueFilters
 * The FFmpeg Filters
 */

/**
 * The query type, either:
 * * `soundcloud_track` - a SoundCloud Track
 * * `soundcloud_playlist` - a SoundCloud Playlist
 * * `spotify_song` - a Spotify Song
 * * `spotify_album` - a Spotify album
 * * `spotify_playlist` - a Spotify playlist
 * * `youtube_video` - a YouTube video
 * * `youtube_playlist` - a YouTube playlist
 * * `vimeo` - a Vimeo link
 * * `facebook` - a Facebook link
 * * `reverbnation` - a Reverbnation link
 * * `attachment` - an attachment link
 * * `youtube_search` - a YouTube search keyword
 * @typedef {String} QueryType The query type
 */

/**
 * @typedef {Object} ExtractorModelData
 * @property {String} title The title
 * @property {Number} duration The duration in ms
 * @property {String} thumbnail The thumbnail url
 * @property {string|Readable} engine The audio engine
 * @property {Number} views The views count of this stream
 * @property {String} author The author
 * @property {String} description The description
 * @property {String} url The url
 * @property {String} [version='0.0.0'] The extractor version
 * @property {Boolean} [important=false] Mark as important
 */

/**
 * @typedef {Object} PlayerProgressbarOptions
 * @property {Boolean} [timecodes] If it should return progres bar with time codes
 * @property {Boolean} [queue] if it should return the progress bar of the whole queue
 * @property {Number} [length] The length of progress bar to build
 * @property {String} [indicator] The progress indicator
 * @property {String} [line] The progress bar track
 */

/**
 * @typedef {Object} LyricsData
 * @property {String} title The title of the lyrics
 * @property {Number} id The song id
 * @property {String} thumbnail The thumbnail
 * @property {String} image The image
 * @property {String} url The url
 * @property {Object} artist The artist info
 * @property {String} [artist.name] The name of the artist
 * @property {Number} [artist.id] The ID of the artist
 * @property {String} [artist.url] The profile link of the artist
 * @property {String} [artist.image] The artist image url
 * @property {String?} lyrics The lyrics
 */

/**
 * @typedef {Object} PlayerStats
 * @property {Number} uptime The uptime in ms
 * @property {Number} connections The number of connections
 * @property {Number} users The number of users
 * @property {Number} queues The number of queues
 * @property {Number} extractors The number of custom extractors registered
 * @property {Object} versions The versions metadata
 * @property {String} [versions.ffmpeg] The ffmpeg version
 * @property {String} [versions.node] The node version
 * @property {String} [versions.v8] The v8 JavaScript engine version
 * @property {Object} system The system data
 * @property {String} [system.arch] The system arch
 * @property {String} [system.platform] The system platform
 * @property {Number} [system.cpu] The cpu count
 * @property {Object} [system.memory] The memory info
 * @property {String} [system.memory.total] The total memory
 * @property {String} [system.memory.usage] The memory usage
 * @property {String} [system.memory.rss] The memory usage in RSS
 * @property {String} [system.memory.arrayBuffers] The memory usage in ArrayBuffers
 * @property {Number} [system.uptime] The system uptime
 */

/**
 * @typedef {Object} TimeData
 * @property {Number} days The time in days
 * @property {Number} hours The time in hours
 * @property {Number} minutes The time in minutes
 * @property {Number} seconds The time in seconds
 */
>>>>>>> 082780cc
<|MERGE_RESOLUTION|>--- conflicted
+++ resolved
@@ -1,4 +1,3 @@
-<<<<<<< HEAD
 import { Client, Collection, GuildResolvable, Snowflake, User, VoiceState } from "discord.js";
 import { TypedEmitter as EventEmitter } from "tiny-typed-emitter";
 import { Queue } from "./Structures/Queue";
@@ -10,23 +9,6 @@
 import { Util } from "./utils/Util";
 import Spotify from "spotify-url-info";
 // eslint-disable-next-line @typescript-eslint/ban-ts-comment
-=======
-import { EventEmitter } from 'events';
-import { Client, Collection, Snowflake, Collector, Message, VoiceChannel, VoiceState } from 'discord.js';
-import { LyricsData, PlayerOptions as PlayerOptionsType, PlayerProgressbarOptions, PlayerStats, QueueFilters } from './types/types';
-import Util from './utils/Util';
-import AudioFilters from './utils/AudioFilters';
-import { Queue } from './Structures/Queue';
-import { Track } from './Structures/Track';
-import { PlayerErrorEventCodes, PlayerEvents, PlayerOptions } from './utils/Constants';
-import PlayerError from './utils/PlayerError';
-import ytdl from 'discord-ytdl-core';
-import { ExtractorModel } from './Structures/ExtractorModel';
-import os from 'os';
-
-// @ts-ignore
-import spotify from 'spotify-url-info';
->>>>>>> 082780cc
 // @ts-ignore
 import { Client as SoundCloud } from "soundcloud-scraper";
 import { Playlist } from "./Structures/Playlist";
@@ -76,33 +58,6 @@
         }
     }
 
-<<<<<<< HEAD
-=======
-    static get AudioFilters(): typeof AudioFilters {
-        return AudioFilters;
-    }
-
-    /**
-     * Define custom extractor in this player
-     * @param {String} extractorName The extractor name
-     * @param {any} extractor The extractor itself
-     * @returns {Player}
-     */
-    use(extractorName: string, extractor: any): Player {
-        if (!extractorName) throw new PlayerError('Missing extractor name!', 'PlayerExtractorError');
-
-        const methods = ['validate', 'getInfo'];
-
-        for (const method of methods) {
-            if (typeof extractor[method] !== 'function') throw new PlayerError('Invalid extractor supplied!', 'PlayerExtractorError');
-        }
-
-        this.Extractors.set(extractorName, new ExtractorModel(extractorName, extractor));
-
-        return this;
-    }
-
->>>>>>> 082780cc
     /**
      * Handles voice state update
      * @param {VoiceState} oldState The old voice state
@@ -110,391 +65,20 @@
      * @returns {void}
      * @private
      */
-<<<<<<< HEAD
     private _handleVoiceState(oldState: VoiceState, newState: VoiceState): void {
         const queue = this.getQueue(oldState.guild.id);
         if (!queue) return;
-=======
-    private _searchTracks(message: Message, query: string, firstResult?: boolean): Promise<Track> {
-        return new Promise(async (resolve) => {
-            let tracks: Track[] = [];
-            const queryType = Util.getQueryType(query);
-
-            switch (queryType) {
-                case 'soundcloud_track':
-                    {
-                        const data = await SoundCloud.getSongInfo(query).catch(() => {});
-                        if (data) {
-                            const track = new Track(this, {
-                                title: data.title,
-                                url: data.url,
-                                duration: Util.buildTimeCode(Util.parseMS(data.duration)),
-                                description: data.description,
-                                thumbnail: data.thumbnail,
-                                views: data.playCount,
-                                author: data.author.name,
-                                requestedBy: message.author,
-                                fromPlaylist: false,
-                                source: 'soundcloud',
-                                engine: data
-                            });
-
-                            tracks.push(track);
-                        }
-                    }
-                    break;
-                case 'spotify_song':
-                    {
-                        const matchSpotifyURL = query.match(/https?:\/\/(?:embed\.|open\.)(?:spotify\.com\/)(?:track\/|\?uri=spotify:track:)((\w|-){22})/);
-                        if (matchSpotifyURL) {
-                            const spotifyData = await spotify.getData(query).catch(() => {});
-                            if (spotifyData) {
-                                const spotifyTrack = new Track(this, {
-                                    title: spotifyData.name,
-                                    description: spotifyData.description ?? '',
-                                    author: spotifyData.artists[0]?.name ?? 'Unknown Artist',
-                                    url: spotifyData.external_urls?.spotify ?? query,
-                                    thumbnail: spotifyData.album?.images[0]?.url ?? spotifyData.preview_url?.length ? `https://i.scdn.co/image/${spotifyData.preview_url?.split('?cid=')[1]}` : 'https://www.scdn.co/i/_global/twitter_card-default.jpg',
-                                    duration: Util.buildTimeCode(Util.parseMS(spotifyData.duration_ms)),
-                                    views: 0,
-                                    requestedBy: message.author,
-                                    fromPlaylist: false,
-                                    source: 'spotify'
-                                });
-
-                                if (this.options.fetchBeforeQueued) {
-                                    const searchQueryString = this.options.disableArtistSearch ? spotifyTrack.title : `${spotifyTrack.title}${' - ' + spotifyTrack.author}`;
-                                    const ytv = await YouTube.search(searchQueryString, {
-                                        limit: 1,
-                                        type: 'video'
-                                    }).catch((e) => {});
-
-                                    if (ytv && ytv[0])
-                                        Util.define({
-                                            target: spotifyTrack,
-                                            prop: 'backupLink',
-                                            value: ytv[0].url
-                                        });
-                                }
-
-                                tracks = [spotifyTrack];
-                            }
-                        }
-                    }
-                    break;
-
-                case 'spotify_album':
-                case 'spotify_playlist': {
-                    this.emit(PlayerEvents.PLAYLIST_PARSE_START, null, message);
-                    const playlist = await spotify.getData(query);
-                    if (!playlist) return void this.emit(PlayerEvents.NO_RESULTS, message, query);
-
-                    // tslint:disable-next-line:no-shadowed-variable
-                    let tracks: Track[] = [];
-
-                    if (playlist.type !== 'playlist')
-                        tracks = await Promise.all(
-                            playlist.tracks.items.map(async (m: any) => {
-                                const data = new Track(this, {
-                                    title: m.name ?? '',
-                                    description: m.description ?? '',
-                                    author: m.artists[0]?.name ?? 'Unknown Artist',
-                                    url: m.external_urls?.spotify ?? query,
-                                    thumbnail: playlist.images[0]?.url ?? 'https://www.scdn.co/i/_global/twitter_card-default.jpg',
-                                    duration: Util.buildTimeCode(Util.parseMS(m.duration_ms)),
-                                    views: 0,
-                                    requestedBy: message.author,
-                                    fromPlaylist: true,
-                                    source: 'spotify'
-                                });
-
-                                if (this.options.fetchBeforeQueued) {
-                                    const searchQueryString = this.options.disableArtistSearch ? data.title : `${data.title}${' - ' + data.author}`;
-                                    const ytv = await YouTube.search(searchQueryString, {
-                                        limit: 1,
-                                        type: 'video'
-                                    }).catch((e) => {});
-
-                                    if (ytv && ytv[0])
-                                        Util.define({
-                                            target: data,
-                                            prop: 'backupLink',
-                                            value: ytv[0].url
-                                        });
-                                }
-
-                                return data;
-                            })
-                        );
-                    else {
-                        tracks = await Promise.all(
-                            playlist.tracks.items.map(async (m: any) => {
-                                const data = new Track(this, {
-                                    title: m.track.name ?? '',
-                                    description: m.track.description ?? '',
-                                    author: m.track.artists[0]?.name ?? 'Unknown Artist',
-                                    url: m.track.external_urls?.spotify ?? query,
-                                    thumbnail: m.track.album?.images[0]?.url ?? 'https://www.scdn.co/i/_global/twitter_card-default.jpg',
-                                    duration: Util.buildTimeCode(Util.parseMS(m.track.duration_ms)),
-                                    views: 0,
-                                    requestedBy: message.author,
-                                    fromPlaylist: true,
-                                    source: 'spotify'
-                                });
-
-                                if (this.options.fetchBeforeQueued) {
-                                    const searchQueryString = this.options.disableArtistSearch ? data.title : `${data.title}${' - ' + data.author}`;
-                                    const ytv = await YouTube.search(searchQueryString, {
-                                        limit: 1,
-                                        type: 'video'
-                                    }).catch((e) => {});
-
-                                    if (ytv && ytv[0])
-                                        Util.define({
-                                            target: data,
-                                            prop: 'backupLink',
-                                            value: ytv[0].url
-                                        });
-                                }
-
-                                return data;
-                            })
-                        );
-                    }
-
-                    if (!tracks.length) return void this.emit(PlayerEvents.NO_RESULTS, message, query);
-
-                    const pl = {
-                        ...playlist,
-                        tracks,
-                        duration: tracks?.reduce((a, c) => a + (c?.durationMS ?? 0), 0) ?? 0,
-                        thumbnail: playlist.images[0]?.url ?? tracks[0].thumbnail,
-                        title: playlist.title ?? playlist.name ?? ''
-                    };
-
-                    this.emit(PlayerEvents.PLAYLIST_PARSE_END, pl, message);
-
-                    if (this.isPlaying(message)) {
-                        const queue = this._addTracksToQueue(message, tracks);
-                        this.emit(PlayerEvents.PLAYLIST_ADD, message, queue, pl);
-                    } else {
-                        const track = tracks[0];
-                        const queue = (await this._createQueue(message, track).catch((e) => void this.emit(PlayerEvents.ERROR, e, message))) as Queue;
-                        this.emit(PlayerEvents.PLAYLIST_ADD, message, queue, pl);
-                        this.emit(PlayerEvents.TRACK_START, message, queue.tracks[0], queue);
-                        tracks.shift();
-                        this._addTracksToQueue(message, tracks);
-                    }
-
-                    return;
-                }
-                case 'youtube_playlist': {
-                    this.emit(PlayerEvents.PLAYLIST_PARSE_START, null, message);
-                    const playlist = await YouTube.getPlaylist(query);
-                    if (!playlist) return void this.emit(PlayerEvents.NO_RESULTS, message, query);
-
-                    // @ts-ignore
-                    playlist.videos = playlist.videos.map(
-                        (data) =>
-                            new Track(this, {
-                                title: data.title,
-                                url: data.url,
-                                duration: Util.buildTimeCode(Util.parseMS(data.duration)),
-                                description: data.description,
-                                thumbnail: data.thumbnail?.displayThumbnailURL(),
-                                views: data.views,
-                                author: data.channel.name,
-                                requestedBy: message.author,
-                                fromPlaylist: true,
-                                source: 'youtube'
-                            })
-                    );
-
-                    // @ts-ignore
-                    playlist.duration = playlist.videos.reduce((a, c) => a + c.durationMS, 0);
-
-                    // @ts-ignore
-                    playlist.thumbnail = playlist.thumbnail?.url ?? playlist.videos[0].thumbnail;
-
-                    // @ts-ignore
-                    playlist.requestedBy = message.author;
-
-                    Object.defineProperty(playlist, 'tracks', {
-                        get: () => playlist.videos ?? []
-                    });
-
-                    this.emit(PlayerEvents.PLAYLIST_PARSE_END, playlist, message);
-
-                    // @ts-ignore
-                    // tslint:disable-next-line:no-shadowed-variable
-                    const tracks = playlist.videos as Track[];
-
-                    if (this.isPlaying(message)) {
-                        const queue = this._addTracksToQueue(message, tracks);
-                        this.emit(PlayerEvents.PLAYLIST_ADD, message, queue, playlist);
-                    } else {
-                        const track = tracks[0];
-                        const queue = (await this._createQueue(message, track).catch((e) => void this.emit(PlayerEvents.ERROR, e, message))) as Queue;
-                        this.emit(PlayerEvents.PLAYLIST_ADD, message, queue, playlist);
-                        this.emit(PlayerEvents.TRACK_START, message, queue.tracks[0], queue);
-                        tracks[0];
-                        this._addTracksToQueue(message, tracks);
-                    }
-
-                    return;
-                }
-                case 'soundcloud_playlist': {
-                    this.emit(PlayerEvents.PLAYLIST_PARSE_START, null, message);
-
-                    const data = await SoundCloud.getPlaylist(query).catch(() => {});
-                    if (!data) return void this.emit(PlayerEvents.NO_RESULTS, message, query);
-
-                    const res = {
-                        id: data.id,
-                        title: data.title,
-                        tracks: [] as Track[],
-                        author: data.author,
-                        duration: 0,
-                        thumbnail: data.thumbnail,
-                        requestedBy: message.author
-                    };
-
-                    for (const song of data.tracks) {
-                        const r = new Track(this, {
-                            title: song.title,
-                            url: song.url,
-                            duration: Util.buildTimeCode(Util.parseMS(song.duration)),
-                            description: song.description,
-                            thumbnail: song.thumbnail ?? 'https://soundcloud.com/pwa-icon-192.png',
-                            views: song.playCount ?? 0,
-                            author: song.author ?? data.author,
-                            requestedBy: message.author,
-                            fromPlaylist: true,
-                            source: 'soundcloud',
-                            engine: song
-                        });
-
-                        res.tracks.push(r);
-                    }
-
-                    if (!res.tracks.length) return this.emit(PlayerEvents.ERROR, PlayerErrorEventCodes.PARSE_ERROR, message);
-                    res.duration = res.tracks.reduce((a, c) => a + c.durationMS, 0);
-
-                    this.emit(PlayerEvents.PLAYLIST_PARSE_END, res, message);
-
-                    if (this.isPlaying(message)) {
-                        const queue = this._addTracksToQueue(message, res.tracks);
-                        this.emit(PlayerEvents.PLAYLIST_ADD, message, queue, res);
-                    } else {
-                        const track = res.tracks[0];
-                        const queue = (await this._createQueue(message, track).catch((e) => void this.emit(PlayerEvents.ERROR, e, message))) as Queue;
-                        this.emit(PlayerEvents.PLAYLIST_ADD, message, queue, res);
-                        this.emit(PlayerEvents.TRACK_START, message, queue.tracks[0], queue);
-                        res.tracks.shift();
-                        this._addTracksToQueue(message, res.tracks);
-                    }
-
-                    return;
-                }
-                default:
-                    tracks = await Util.ytSearch(query, { user: message.author, player: this });
-            }
-
-            if (tracks.length < 1) return void this.emit(PlayerEvents.NO_RESULTS, message, query);
-            if (firstResult || tracks.length === 1) return resolve(tracks[0]);
-
-            const collectorString = `${message.author.id}-${message.channel.id}`;
-            const currentCollector = this._resultsCollectors.get(collectorString);
-            if (currentCollector) currentCollector.stop();
-
-            const collector = message.channel.createMessageCollector((m) => m.author.id === message.author.id, {
-                time: 60000
-            });
-
-            this._resultsCollectors.set(collectorString, collector);
-
-            this.emit(PlayerEvents.SEARCH_RESULTS, message, query, tracks, collector);
-
-            collector.on('collect', ({ content }) => {
-                if (content === 'cancel') {
-                    collector.stop();
-                    return this.emit(PlayerEvents.SEARCH_CANCEL, message, query, tracks);
-                }
-
-                if (!isNaN(content) && parseInt(content) >= 1 && parseInt(content) <= tracks.length) {
-                    const index = parseInt(content, 10);
-                    const track = tracks[index - 1];
-                    collector.stop();
-                    resolve(track);
-                } else {
-                    this.emit(PlayerEvents.SEARCH_INVALID_RESPONSE, message, query, tracks, content, collector);
-                }
-            });
-
-            collector.on('end', (_, reason) => {
-                if (reason === 'time') {
-                    this.emit(PlayerEvents.SEARCH_CANCEL, message, query, tracks);
-                }
-            });
-        });
-    }
-
-    /**
-     * Play a song
-     * @param {DiscordMessage} message The discord.js message object
-     * @param {string|Track} query Search query, can be `Player.Track` instance
-     * @param {Boolean} [firstResult=false] If it should play the first result
-     * @example await player.play(message, "never gonna give you up", true)
-     * @returns {Promise<void>}
-     */
-    async play(message: Message, query: string | Track, firstResult?: boolean): Promise<void> {
-        if (!message) throw new PlayerError('Play function needs message');
-        if (!query) throw new PlayerError('Play function needs search query as a string or Player.Track object');
->>>>>>> 082780cc
 
         if (oldState.member.id === this.client.user.id && !newState.channelID) {
             queue.destroy();
             return void this.emit("botDisconnect", queue);
         }
 
-<<<<<<< HEAD
         if (!queue.options.leaveOnEmpty || !queue.connection || !queue.connection.channel) return;
 
         if (!oldState.channelID || newState.channelID) {
             const emptyTimeout = queue._cooldownsTimeout.get(`empty_${oldState.guild.id}`);
             const channelEmpty = Util.isVoiceEmpty(queue.connection.channel);
-=======
-        if (typeof query === 'string') query = query.replace(/<(.+)>/g, '$1');
-        let track;
-
-        if (query instanceof Track) query = query.url;
-        else {
-            for (const [_, extractor] of this.Extractors) {
-                if (extractor.validate(query)) {
-                    const data = await extractor.handle(query);
-                    if (data) {
-                        track = new Track(this, {
-                            title: data.title,
-                            description: data.description,
-                            duration: Util.buildTimeCode(Util.parseMS(data.duration)),
-                            thumbnail: data.thumbnail,
-                            author: data.author,
-                            views: data.views,
-                            engine: data.engine,
-                            source: data.source ?? 'arbitrary',
-                            fromPlaylist: false,
-                            requestedBy: message.author,
-                            url: data.url
-                        });
-
-                        if (extractor.important) break;
-                    }
-                }
-            }
-
-            if (!track) track = await this._searchTracks(message, query, firstResult);
-        }
->>>>>>> 082780cc
 
             if (!channelEmpty && emptyTimeout) {
                 clearTimeout(emptyTimeout);
@@ -518,7 +102,6 @@
      * @param {PlayerOptions} queueInitOptions Queue init options
      * @returns {Queue}
      */
-<<<<<<< HEAD
     createQueue<T = unknown>(guild: GuildResolvable, queueInitOptions?: PlayerOptions & { metadata?: T }): Queue<T> {
         guild = this.client.guilds.resolve(guild);
         if (!guild) throw new Error("Unknown Guild");
@@ -530,51 +113,6 @@
         const queue = new Queue(this, guild, queueInitOptions);
         queue.metadata = _meta;
         this.queues.set(guild.id, queue);
-=======
-    getQueue(message: Message): Queue {
-        return this.queues.find((g) => g.guildID === message.guild.id);
-    }
-
-    /**
-     * Sets audio filters in this player
-     * @param {DiscordMessage} message The message object
-     * @param {QueueFilters} newFilters Audio filters object
-     * @returns {Promise<void>}
-     */
-    setFilters(message: Message, newFilters: QueueFilters): Promise<void> {
-        return new Promise((resolve) => {
-            const queue = this.queues.find((g) => g.guildID === message.guild.id);
-            if (!queue) this.emit(PlayerEvents.ERROR, PlayerErrorEventCodes.NOT_PLAYING, message, new PlayerError('Not playing'));
-
-            if (queue.playing.raw.live) return void this.emit(PlayerEvents.ERROR, PlayerErrorEventCodes.LIVE_VIDEO, message, new PlayerError('Cannot use setFilters on livestream'));
-
-            Object.keys(newFilters).forEach((filterName) => {
-                // @ts-ignore
-                queue.filters[filterName] = newFilters[filterName];
-            });
-
-            this._playStream(queue, true).then(() => {
-                resolve();
-            });
-        });
-    }
-
-    /**
-     * Sets track position
-     * @param {DiscordMessage} message The message object
-     * @param {Number} time Time in ms to set
-     * @returns {Promise<void>}
-     */
-    setPosition(message: Message, time: number): Promise<void> {
-        return new Promise((resolve) => {
-            const queue = this.queues.find((g) => g.guildID === message.guild.id);
-            if (!queue) return this.emit(PlayerEvents.ERROR, PlayerErrorEventCodes.NOT_PLAYING, message);
-
-            if (typeof time !== 'number' && !isNaN(time)) time = parseInt(time);
-            if (queue.playing.durationMS <= time) return this.skip(message);
-            if (queue.voiceConnection.dispatcher.streamTime === time || queue.voiceConnection.dispatcher.streamTime + queue.additionalStreamTime === time) return resolve();
-            if (time < 0) this._playStream(queue, false).then(() => resolve());
->>>>>>> 082780cc
 
         return queue as Queue<T>;
     }
@@ -602,7 +140,7 @@
 
         try {
             prev.destroy();
-        } catch {} // eslint-disable-line no-empty
+        } catch { } // eslint-disable-line no-empty
         this.queues.delete(guild.id);
 
         return prev;
@@ -633,9 +171,9 @@
                 const playlist = !data.playlist
                     ? null
                     : new Playlist(this, {
-                          ...data.playlist,
-                          tracks: []
-                      });
+                        ...data.playlist,
+                        tracks: []
+                    });
 
                 const tracks = data.data.map(
                     (m) =>
@@ -653,7 +191,6 @@
             }
         }
 
-<<<<<<< HEAD
         const qt = options.searchEngine === QueryType.AUTO ? QueryResolver.resolve(query) : options.searchEngine;
         switch (qt) {
             case QueryType.YOUTUBE_SEARCH: {
@@ -676,54 +213,6 @@
                         raw: m
                     });
                 });
-=======
-        return trackFound;
-    }
-
-    /**
-     * Returns time code of currently playing song
-     * @param {DiscordMessage} message The message object
-     * @param {Boolean} [queueTime] If it should make the time code of the whole queue
-     * @returns {Object}
-     */
-    getTimeCode(message: Message, queueTime?: boolean): { current: string; end: string } {
-        const queue = this.getQueue(message);
-        if (!queue) return;
-
-        const previousTracksTime = queue.previousTracks.length > 0 ? queue.previousTracks.reduce((p, c) => p + c.durationMS, 0) : 0;
-        const currentStreamTime = queueTime ? previousTracksTime + queue.currentStreamTime : queue.currentStreamTime;
-        const totalTracksTime = queue.totalTime;
-        const totalTime = queueTime ? previousTracksTime + totalTracksTime : queue.playing.durationMS;
-
-        const currentTimecode = Util.buildTimeCode(Util.parseMS(currentStreamTime));
-        const endTimecode = Util.buildTimeCode(Util.parseMS(totalTime));
-
-        return {
-            current: currentTimecode,
-            end: endTimecode
-        };
-    }
-
-    /**
-     * Creates progressbar
-     * @param {DiscordMessage} message The message object
-     * @param {PlayerProgressbarOptions} [options] Progressbar options
-     * @returns {String}
-     */
-    createProgressBar(message: Message, options?: PlayerProgressbarOptions): string {
-        const queue = this.getQueue(message);
-        if (!queue) return;
-
-        const previousTracksTime = queue.previousTracks.length > 0 ? queue.previousTracks.reduce((p, c) => p + c.durationMS, 0) : 0;
-        const currentStreamTime = options?.queue ? previousTracksTime + queue.currentStreamTime : queue.currentStreamTime;
-        const totalTracksTime = queue.totalTime;
-        const totalTime = options?.queue ? previousTracksTime + totalTracksTime : queue.playing.durationMS;
-        const length = typeof options?.length === 'number' ? (options?.length <= 0 || options?.length === Infinity ? 15 : options?.length) : 15;
-
-        const index = Math.round((currentStreamTime / totalTime) * length);
-        const indicator = typeof options?.indicator === 'string' && options?.indicator.length > 0 ? options?.indicator : '🔘';
-        const line = typeof options?.line === 'string' && options?.line.length > 0 ? options?.line : '▬';
->>>>>>> 082780cc
 
                 return { playlist: null, tracks };
             }
@@ -774,38 +263,7 @@
                     source: "spotify"
                 });
 
-<<<<<<< HEAD
                 return { playlist: null, tracks: [spotifyTrack] };
-=======
-    /**
-     * Player stats
-     * @returns {PlayerStats}
-     */
-    getStats(): PlayerStats {
-        return {
-            uptime: this.client.uptime,
-            connections: this.client.voice.connections.size,
-            // tslint:disable:no-shadowed-variable
-            users: this.client.voice.connections.reduce((a, c) => a + c.channel.members.filter((a) => a.user.id !== this.client.user.id).size, 0),
-            queues: this.queues.size,
-            extractors: this.Extractors.size,
-            versions: {
-                ffmpeg: Util.getFFmpegVersion(),
-                node: process.version,
-                v8: process.versions.v8
-            },
-            system: {
-                arch: process.arch,
-                platform: process.platform,
-                cpu: os.cpus().length,
-                memory: {
-                    total: (process.memoryUsage().heapTotal / 1024 / 1024).toFixed(2),
-                    usage: (process.memoryUsage().heapUsed / 1024 / 1024).toFixed(2),
-                    rss: (process.memoryUsage().rss / 1024 / 1024).toFixed(2),
-                    arrayBuffers: (process.memoryUsage().arrayBuffers / 1024 / 1024).toFixed(2)
-                },
-                uptime: process.uptime()
->>>>>>> 082780cc
             }
             case QueryType.SPOTIFY_PLAYLIST:
             case QueryType.SPOTIFY_ALBUM: {
@@ -821,13 +279,13 @@
                     author:
                         spotifyPlaylist.type !== "playlist"
                             ? {
-                                  name: spotifyPlaylist.artists[0]?.name ?? "Unknown Artist",
-                                  url: spotifyPlaylist.artists[0]?.external_urls?.spotify ?? null
-                              }
+                                name: spotifyPlaylist.artists[0]?.name ?? "Unknown Artist",
+                                url: spotifyPlaylist.artists[0]?.external_urls?.spotify ?? null
+                            }
                             : {
-                                  name: spotifyPlaylist.owner?.display_name ?? spotifyPlaylist.owner?.id ?? "Unknown Artist",
-                                  url: spotifyPlaylist.owner?.external_urls?.spotify ?? null
-                              },
+                                name: spotifyPlaylist.owner?.display_name ?? spotifyPlaylist.owner?.id ?? "Unknown Artist",
+                                url: spotifyPlaylist.owner?.external_urls?.spotify ?? null
+                            },
                     tracks: [],
                     id: spotifyPlaylist.id,
                     url: spotifyPlaylist.external_urls?.spotify ?? query,
@@ -967,7 +425,6 @@
      * @param {boolean} [force=false] Overwrite existing extractor with this name (if available)
      * @returns {ExtractorModel}
      */
-<<<<<<< HEAD
     // eslint-disable-next-line @typescript-eslint/no-explicit-any
     use(extractorName: string, extractor: ExtractorModel | any, force = false): ExtractorModel {
         if (!extractorName) throw new Error("Cannot use unknown extractor!");
@@ -980,67 +437,11 @@
         for (const method of ["validate", "getInfo"]) {
             if (typeof extractor[method] !== "function") throw new Error("Invalid extractor data!");
         }
-=======
-    _addTrackToQueue(message: Message, track: Track): Queue {
-        const queue = this.getQueue(message);
-        if (!queue) this.emit(PlayerEvents.ERROR, PlayerErrorEventCodes.NOT_PLAYING, message, new PlayerError('Player is not available in this server'));
-        if (!track || !(track instanceof Track)) throw new PlayerError('No track specified to add to the queue');
-        queue.tracks.push(track);
-        return queue;
-    }
-
-    /**
-     * Same as `_addTrackToQueue` but used for multiple tracks
-     * @param {DiscordMessage} message Discord message
-     * @param {Track[]} tracks The tracks
-     * @returns {Queue}
-     * @private
-     */
-    _addTracksToQueue(message: Message, tracks: Track[]): Queue {
-        const queue = this.getQueue(message);
-        if (!queue) throw new PlayerError('Cannot add tracks to queue because no song is currently being played on the server.');
-        queue.tracks.push(...tracks);
-        return queue;
-    }
-
-    /**
-     * Internal method used to create queue
-     * @param {DiscordMessage} message The message
-     * @param {Track} track The track
-     * @returns {Promise<Queue>}
-     * @private
-     */
-    private _createQueue(message: Message, track: Track): Promise<Queue> {
-        return new Promise((resolve) => {
-            const channel = message.member.voice ? message.member.voice.channel : null;
-            if (!channel) return void this.emit(PlayerEvents.ERROR, PlayerErrorEventCodes.NOT_CONNECTED, message, new PlayerError('Voice connection is not available in this server!'));
-
-            const queue = new Queue(this, message);
-            queue.volume = this.options.volume || 100;
-            this.queues.set(message.guild.id, queue);
->>>>>>> 082780cc
 
         const model = new ExtractorModel(extractorName, extractor);
         this.extractors.set(model.name, model);
 
-<<<<<<< HEAD
         return model;
-=======
-                    queue.voiceConnection = connection;
-                    if (this.options.autoSelfDeaf) connection.voice.setSelfDeaf(true);
-                    queue.tracks.push(track);
-                    this.emit(PlayerEvents.QUEUE_CREATE, message, queue);
-                    resolve(queue);
-                    this._playTrack(queue, true).catch((e) => {
-                        this.emit(PlayerEvents.ERROR, e, queue.firstMessage, queue.playing);
-                    });
-                })
-                .catch((err) => {
-                    this.queues.delete(message.guild.id);
-                    this.emit(PlayerEvents.ERROR, PlayerErrorEventCodes.UNABLE_TO_JOIN, message, new PlayerError(err.message ?? err));
-                });
-        });
->>>>>>> 082780cc
     }
 
     /**
@@ -1048,170 +449,19 @@
      * @param {string} extractorName The extractor name
      * @returns {ExtractorModel}
      */
-<<<<<<< HEAD
     unuse(extractorName: string) {
         if (!this.extractors.has(extractorName)) throw new Error(`Cannot find extractor "${extractorName}"`);
         const prev = this.extractors.get(extractorName);
         this.extractors.delete(extractorName);
         return prev;
-=======
-    private async _playTrack(queue: Queue, firstPlay: boolean): Promise<void> {
-        if (queue.stopped) return;
-
-        if (!(queue.autoPlay && ['youtube', 'spotify'].includes(queue.playing?.source)) && queue.tracks.length === 1 && !queue.loopMode && !queue.repeatMode && !firstPlay) {
-            if (this.options.leaveOnEnd && !queue.stopped) {
-                this.queues.delete(queue.guildID);
-                const timeout = setTimeout(() => {
-                    queue.voiceConnection.channel.leave();
-                }, this.options.leaveOnEndCooldown || 0);
-                this._cooldownsTimeout.set(`end_${queue.guildID}`, timeout);
-            }
-
-            this.queues.delete(queue.guildID);
-
-            if (queue.stopped) {
-                return void this.emit(PlayerEvents.MUSIC_STOP, queue.firstMessage);
-            }
-
-            return void this.emit(PlayerEvents.QUEUE_END, queue.firstMessage, queue);
-        }
-
-        if (queue.autoPlay && !queue.repeatMode && !firstPlay) {
-            const oldTrack = queue.tracks.shift();
-
-            const info = ['youtube', 'spotify'].includes(oldTrack?.raw.source) ? await ytdl.getInfo((oldTrack as any).backupLink ?? oldTrack.url).catch((e) => {}) : null;
-            if (info) {
-                const res = await Util.ytSearch(info.related_videos[0].title, {
-                    player: this,
-                    limit: 1,
-                    user: oldTrack.requestedBy
-                })
-                    .then((v) => v[0])
-                    .catch((e) => {});
-
-                if (res) {
-                    queue.tracks.push(res);
-                    if (queue.loopMode) queue.tracks.push(oldTrack);
-                    queue.previousTracks.push(oldTrack);
-                }
-            }
-        } else if (!queue.autoPlay && !queue.repeatMode && !firstPlay) {
-            const oldTrack = queue.tracks.shift();
-            if (queue.loopMode) queue.tracks.push(oldTrack);
-            queue.previousTracks.push(oldTrack);
-        }
-
-        const track = queue.playing;
-
-        queue.lastSkipped = false;
-        this._playStream(queue, false)
-            .then(() => {
-                if (!firstPlay) this.emit(PlayerEvents.TRACK_START, queue.firstMessage, track, queue);
-            })
-            .catch((e) => {
-                this.emit(PlayerEvents.ERROR, e, queue.firstMessage, queue.playing);
-            });
->>>>>>> 082780cc
     }
 
     /**
      * Generates a report of the dependencies used by the `@discordjs/voice` module. Useful for debugging.
      * @returns {string}
      */
-<<<<<<< HEAD
     scanDeps() {
         return generateDependencyReport();
-=======
-    private _playStream(queue: Queue, updateFilter: boolean, seek?: number): Promise<void> {
-        return new Promise(async (resolve) => {
-            const ffmpeg = Util.checkFFmpeg();
-            if (!ffmpeg) return;
-
-            const seekTime = typeof seek === 'number' ? seek : updateFilter ? queue.voiceConnection.dispatcher.streamTime + queue.additionalStreamTime : undefined;
-            const encoderArgsFilters: string[] = [];
-
-            Object.keys(queue.filters).forEach((filterName) => {
-                // @ts-ignore
-                if (queue.filters[filterName]) {
-                    // @ts-ignore
-                    encoderArgsFilters.push(this.filters[filterName]);
-                }
-            });
-
-            let encoderArgs: string[] = [];
-            if (encoderArgsFilters.length < 1) {
-                encoderArgs = [];
-            } else {
-                encoderArgs = ['-af', encoderArgsFilters.join(',')];
-            }
-
-            let newStream: any;
-
-            if (!queue.playing?.raw?.source) return void this.emit(PlayerEvents.ERROR, PlayerErrorEventCodes.VIDEO_UNAVAILABLE, queue.firstMessage, queue.playing, new PlayerError("Don't know how to play this item", 'PlayerError'));
-
-            // modify spotify
-            if (queue.playing.raw.source === 'spotify' && !(queue.playing as any).backupLink) {
-                const searchQueryString = this.options.disableArtistSearch ? queue.playing.title : `${queue.playing.title}${' - ' + queue.playing.author}`;
-                const yteqv = await YouTube.search(searchQueryString, { type: 'video', limit: 1 }).catch(() => {});
-
-                if (!yteqv || !yteqv.length) return void this.emit(PlayerEvents.ERROR, PlayerErrorEventCodes.VIDEO_UNAVAILABLE, queue.firstMessage, queue.playing, new PlayerError('Could not find alternative track on youtube!', 'SpotifyTrackError'));
-
-                Util.define({
-                    target: queue.playing,
-                    prop: 'backupLink',
-                    value: yteqv[0].url
-                });
-            }
-
-            if (queue.playing.raw.source === 'youtube' || queue.playing.raw.source === 'spotify') {
-                newStream = ytdl((queue.playing as any).backupLink ?? queue.playing.url, {
-                    opusEncoded: true,
-                    encoderArgs: queue.playing.raw.live ? [] : encoderArgs,
-                    seek: seekTime / 1000,
-                    // tslint:disable-next-line:no-bitwise
-                    highWaterMark: 1 << 25,
-                    ...this.options.ytdlDownloadOptions
-                });
-            } else {
-                newStream = ytdl.arbitraryStream(queue.playing.raw.source === 'soundcloud' ? await queue.playing.raw.engine.downloadProgressive() : queue.playing.raw.engine, {
-                    opusEncoded: true,
-                    encoderArgs,
-                    seek: seekTime / 1000
-                });
-            }
-
-            setTimeout(() => {
-                if (queue.stream) queue.stream.destroy();
-                queue.stream = newStream;
-                queue.voiceConnection.play(newStream, {
-                    type: 'opus',
-                    bitrate: 'auto'
-                });
-
-                if (seekTime) {
-                    queue.additionalStreamTime = seekTime;
-                }
-                queue.voiceConnection.dispatcher.setVolumeLogarithmic(queue.calculatedVolume / 200);
-                queue.voiceConnection.dispatcher.on('start', () => {
-                    resolve();
-                });
-
-                queue.voiceConnection.dispatcher.on('finish', () => {
-                    queue.additionalStreamTime = 0;
-                    return this._playTrack(queue, false);
-                });
-
-                newStream.on('error', (error: Error) => {
-                    if (error.message.toLowerCase().includes('video unavailable')) {
-                        this.emit(PlayerEvents.ERROR, PlayerErrorEventCodes.VIDEO_UNAVAILABLE, queue.firstMessage, queue.playing, error);
-                        this._playTrack(queue, false);
-                    } else {
-                        this.emit(PlayerEvents.ERROR, error, queue.firstMessage, error);
-                    }
-                });
-            }, 1000);
-        });
->>>>>>> 082780cc
     }
 
     *[Symbol.iterator]() {
@@ -1219,247 +469,4 @@
     }
 }
 
-<<<<<<< HEAD
-export { Player };
-=======
-export default Player;
-
-/**
- * Emitted when a track starts
- * @event Player#trackStart
- * @param {DiscordMessage} message The message
- * @param {Track} track The track
- * @param {Queue} queue The queue
- */
-
-/**
- * Emitted when a playlist is started
- * @event Player#queueCreate
- * @param {DiscordMessage} message The message
- * @param {Queue} queue The queue
- */
-
-/**
- * Emitted when the bot is awaiting search results
- * @event Player#searchResults
- * @param {DiscordMessage} message The message
- * @param {String} query The query
- * @param {Track[]} tracks The tracks
- * @param {DiscordCollector} collector The collector
- */
-
-/**
- * Emitted when the user has sent an invalid response for search results
- * @event Player#searchInvalidResponse
- * @param {DiscordMessage} message The message
- * @param {String} query The query
- * @param {Track[]} tracks The tracks
- * @param {String} invalidResponse The `invalidResponse` string
- * @param {DiscordCollector} collector The collector
- */
-
-/**
- * Emitted when the bot has stopped awaiting search results (timeout)
- * @event Player#searchCancel
- * @param {DiscordMessage} message The message
- * @param {String} query The query
- * @param {Track[]} tracks The tracks
- */
-
-/**
- * Emitted when the bot can't find related results to the query
- * @event Player#noResults
- * @param {DiscordMessage} message The message
- * @param {String} query The query
- */
-
-/**
- * Emitted when the bot is disconnected from the channel
- * @event Player#botDisconnect
- * @param {DiscordMessage} message The message
- */
-
-/**
- * Emitted when the channel of the bot is empty
- * @event Player#channelEmpty
- * @param {DiscordMessage} message The message
- * @param {Queue} queue The queue
- */
-
-/**
- * Emitted when the queue of the server is ended
- * @event Player#queueEnd
- * @param {DiscordMessage} message The message
- * @param {Queue} queue The queue
- */
-
-/**
- * Emitted when a track is added to the queue
- * @event Player#trackAdd
- * @param {DiscordMessage} message The message
- * @param {Queue} queue The queue
- * @param {Track} track The track
- */
-
-/**
- * Emitted when a playlist is added to the queue
- * @event Player#playlistAdd
- * @param {DiscordMessage} message The message
- * @param {Queue} queue The queue
- * @param {Object} playlist The playlist
- */
-
-/**
- * Emitted when an error is triggered.
- * <warn>This event should handled properly by the users otherwise it might crash the process!</warn>
- * @event Player#error
- * @param {String} error It can be `NotConnected`, `UnableToJoin`, `NotPlaying`, `ParseError`, `LiveVideo` or `VideoUnavailable`.
- * @param {DiscordMessage} message The message
- */
-
-/**
- * Emitted when discord-player attempts to parse playlist contents (mostly soundcloud playlists)
- * @event Player#playlistParseStart
- * @param {Object} playlist Raw playlist (unparsed)
- * @param {DiscordMessage} message The message
- */
-
-/**
- * Emitted when discord-player finishes parsing playlist contents (mostly soundcloud playlists)
- * @event Player#playlistParseEnd
- * @param {Object} playlist The playlist data (parsed)
- * @param {DiscordMessage} message The message
- */
-
-/**
- * @typedef {Object} PlayerOptions
- * @property {Boolean} [leaveOnEnd=false] If it should leave on queue end
- * @property {Number} [leaveOnEndCooldown=0] Time in ms to wait before executing `leaveOnEnd`
- * @property {Boolean} [leaveOnStop=false] If it should leave on stop command
- * @property {Boolean} [leaveOnEmpty=false] If it should leave on empty voice channel
- * @property {Number} [leaveOnEmptyCooldown=0] Time in ms to wait before executing `leaveOnEmpty`
- * @property {Boolean} [autoSelfDeaf=false] If it should set the client to `self deaf` mode on joining
- * @property {Boolean} [enableLive=false] If it should enable live videos support
- * @property {YTDLDownloadOptions} [ytdlDownloadOptions={}] The download options passed to `ytdl-core`
- * @property {Boolean} [useSafeSearch=false] If it should use `safe search` method for youtube searches
- * @property {Boolean} [disableAutoRegister=false] If it should disable auto-registeration of `@discord-player/extractor`
- * @property {Boolean} [disableArtistSearch=false] If it should disable artist search for spotify
- * @property {Boolean} [fetchBeforeQueued=false] If it should fetch all songs loaded from spotify before playing
- * @property {Number} [volume=100] Startup player volume
- */
-
-/**
- * The type of Track source, either:
- * * `soundcloud` - a stream from SoundCloud
- * * `youtube` - a stream from YouTube
- * * `spotify` - a spotify track
- * * `arbitrary` - arbitrary stream
- * @typedef {String} TrackSource
- */
-
-/**
- * @typedef {Object} TrackData
- * @property {String} title The title
- * @property {String} description The description
- * @property {String} author The author
- * @property {String} url The url
- * @property {String} duration The duration
- * @property {Number} views The view count
- * @property {DiscordUser} requestedBy The user who requested this track
- * @property {Boolean} fromPlaylist If this track came from a playlist
- * @property {TrackSource} [source] The track source
- * @property {string|Readable} [engine] The stream engine
- * @property {Boolean} [live=false] If this track is livestream instance
- */
-
-/**
- * @typedef {Object} QueueFilters
- * The FFmpeg Filters
- */
-
-/**
- * The query type, either:
- * * `soundcloud_track` - a SoundCloud Track
- * * `soundcloud_playlist` - a SoundCloud Playlist
- * * `spotify_song` - a Spotify Song
- * * `spotify_album` - a Spotify album
- * * `spotify_playlist` - a Spotify playlist
- * * `youtube_video` - a YouTube video
- * * `youtube_playlist` - a YouTube playlist
- * * `vimeo` - a Vimeo link
- * * `facebook` - a Facebook link
- * * `reverbnation` - a Reverbnation link
- * * `attachment` - an attachment link
- * * `youtube_search` - a YouTube search keyword
- * @typedef {String} QueryType The query type
- */
-
-/**
- * @typedef {Object} ExtractorModelData
- * @property {String} title The title
- * @property {Number} duration The duration in ms
- * @property {String} thumbnail The thumbnail url
- * @property {string|Readable} engine The audio engine
- * @property {Number} views The views count of this stream
- * @property {String} author The author
- * @property {String} description The description
- * @property {String} url The url
- * @property {String} [version='0.0.0'] The extractor version
- * @property {Boolean} [important=false] Mark as important
- */
-
-/**
- * @typedef {Object} PlayerProgressbarOptions
- * @property {Boolean} [timecodes] If it should return progres bar with time codes
- * @property {Boolean} [queue] if it should return the progress bar of the whole queue
- * @property {Number} [length] The length of progress bar to build
- * @property {String} [indicator] The progress indicator
- * @property {String} [line] The progress bar track
- */
-
-/**
- * @typedef {Object} LyricsData
- * @property {String} title The title of the lyrics
- * @property {Number} id The song id
- * @property {String} thumbnail The thumbnail
- * @property {String} image The image
- * @property {String} url The url
- * @property {Object} artist The artist info
- * @property {String} [artist.name] The name of the artist
- * @property {Number} [artist.id] The ID of the artist
- * @property {String} [artist.url] The profile link of the artist
- * @property {String} [artist.image] The artist image url
- * @property {String?} lyrics The lyrics
- */
-
-/**
- * @typedef {Object} PlayerStats
- * @property {Number} uptime The uptime in ms
- * @property {Number} connections The number of connections
- * @property {Number} users The number of users
- * @property {Number} queues The number of queues
- * @property {Number} extractors The number of custom extractors registered
- * @property {Object} versions The versions metadata
- * @property {String} [versions.ffmpeg] The ffmpeg version
- * @property {String} [versions.node] The node version
- * @property {String} [versions.v8] The v8 JavaScript engine version
- * @property {Object} system The system data
- * @property {String} [system.arch] The system arch
- * @property {String} [system.platform] The system platform
- * @property {Number} [system.cpu] The cpu count
- * @property {Object} [system.memory] The memory info
- * @property {String} [system.memory.total] The total memory
- * @property {String} [system.memory.usage] The memory usage
- * @property {String} [system.memory.rss] The memory usage in RSS
- * @property {String} [system.memory.arrayBuffers] The memory usage in ArrayBuffers
- * @property {Number} [system.uptime] The system uptime
- */
-
-/**
- * @typedef {Object} TimeData
- * @property {Number} days The time in days
- * @property {Number} hours The time in hours
- * @property {Number} minutes The time in minutes
- * @property {Number} seconds The time in seconds
- */
->>>>>>> 082780cc
+export { Player };