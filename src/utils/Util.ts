--- conflicted
+++ resolved
@@ -6,66 +6,7 @@
      * Utils
      */
     constructor() {
-<<<<<<< HEAD
         throw new Error("Cannot instantiate static class");
-=======
-        throw new Error(`The ${this.constructor.name} class is static and cannot be instantiated!`);
-    }
-
-    /**
-     * Checks FFmpeg Version
-     * @param {Boolean} [force] If it should forcefully get the version
-     * @returns {String}
-     */
-    static getFFmpegVersion(force?: boolean): string {
-        try {
-            const info = FFmpeg.getInfo(Boolean(force));
-
-            return info.version;
-        } catch {
-            return null;
-        }
-    }
-
-    /**
-     * Checks FFmpeg
-     * @param {Boolean} [force] If it should forcefully get the version
-     * @returns {Boolean}
-     */
-    static checkFFmpeg(force?: boolean): boolean {
-        const version = Util.getFFmpegVersion(force);
-        return version === null ? false : true;
-    }
-
-    /**
-     * Alerts if FFmpeg is not available
-     */
-    static alertFFmpeg(): void {
-        const hasFFmpeg = Util.checkFFmpeg();
-
-        if (!hasFFmpeg) console.warn('[Discord Player] FFmpeg/Avconv not found! Install via "npm install ffmpeg-static" or download from https://ffmpeg.org/download.html');
-    }
-
-    /**
-     * Resolves query type
-     * @param {String} query The query
-     * @returns {QueryType}
-     */
-    static getQueryType(query: string): QueryType {
-        if (SoundcloudValidateURL(query, 'track')) return 'soundcloud_track';
-        if (SoundcloudValidateURL(query, 'playlist') || query.includes('/sets/')) return 'soundcloud_playlist';
-        if (spotifySongRegex.test(query)) return 'spotify_song';
-        if (spotifyAlbumRegex.test(query)) return 'spotify_album';
-        if (spotifyPlaylistRegex.test(query)) return 'spotify_playlist';
-        if (YouTube.validate(query, 'PLAYLIST')) return 'youtube_playlist';
-        if (YouTube.validate(query, 'VIDEO')) return 'youtube_video';
-        if (vimeoRegex.test(query)) return 'vimeo';
-        if (facebookRegex.test(query)) return 'facebook';
-        if (reverbnationRegex.test(query)) return 'reverbnation';
-        if (Util.isURL(query)) return 'attachment';
-
-        return 'youtube_search';
->>>>>>> 082780cc
     }
 
     /**
@@ -155,7 +96,7 @@
     }
 
     static get noop() {
-        return () => {}; // eslint-disable-line @typescript-eslint/no-empty-function
+        return () => { }; // eslint-disable-line @typescript-eslint/no-empty-function
     }
 }
 
