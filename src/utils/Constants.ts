<<<<<<< HEAD
export {};
=======
import { PlayerOptions as DP_OPTIONS } from '../types/types';

export enum PlayerEvents {
    BOT_DISCONNECT = 'botDisconnect',
    CHANNEL_EMPTY = 'channelEmpty',
    CONNECTION_CREATE = 'connectionCreate',
    ERROR = 'error',
    MUSIC_STOP = 'musicStop',
    NO_RESULTS = 'noResults',
    PLAYLIST_ADD = 'playlistAdd',
    PLAYLIST_PARSE_END = 'playlistParseEnd',
    PLAYLIST_PARSE_START = 'playlistParseStart',
    QUEUE_CREATE = 'queueCreate',
    QUEUE_END = 'queueEnd',
    SEARCH_CANCEL = 'searchCancel',
    SEARCH_INVALID_RESPONSE = 'searchInvalidResponse',
    SEARCH_RESULTS = 'searchResults',
    TRACK_ADD = 'trackAdd',
    TRACK_START = 'trackStart'
}

export enum PlayerErrorEventCodes {
    LIVE_VIDEO = 'LiveVideo',
    NOT_CONNECTED = 'NotConnected',
    UNABLE_TO_JOIN = 'UnableToJoin',
    NOT_PLAYING = 'NotPlaying',
    PARSE_ERROR = 'ParseError',
    VIDEO_UNAVAILABLE = 'VideoUnavailable',
    MUSIC_STARTING = 'MusicStarting'
}

export const PlayerOptions: DP_OPTIONS = {
    leaveOnEnd: true,
    leaveOnStop: true,
    leaveOnEmpty: true,
    leaveOnEmptyCooldown: 0,
    autoSelfDeaf: true,
    enableLive: false,
    ytdlDownloadOptions: {}
};
>>>>>>> 3d79f20b
<|MERGE_RESOLUTION|>--- conflicted
+++ resolved
@@ -1,44 +1 @@
-<<<<<<< HEAD
-export {};
-=======
-import { PlayerOptions as DP_OPTIONS } from '../types/types';
-
-export enum PlayerEvents {
-    BOT_DISCONNECT = 'botDisconnect',
-    CHANNEL_EMPTY = 'channelEmpty',
-    CONNECTION_CREATE = 'connectionCreate',
-    ERROR = 'error',
-    MUSIC_STOP = 'musicStop',
-    NO_RESULTS = 'noResults',
-    PLAYLIST_ADD = 'playlistAdd',
-    PLAYLIST_PARSE_END = 'playlistParseEnd',
-    PLAYLIST_PARSE_START = 'playlistParseStart',
-    QUEUE_CREATE = 'queueCreate',
-    QUEUE_END = 'queueEnd',
-    SEARCH_CANCEL = 'searchCancel',
-    SEARCH_INVALID_RESPONSE = 'searchInvalidResponse',
-    SEARCH_RESULTS = 'searchResults',
-    TRACK_ADD = 'trackAdd',
-    TRACK_START = 'trackStart'
-}
-
-export enum PlayerErrorEventCodes {
-    LIVE_VIDEO = 'LiveVideo',
-    NOT_CONNECTED = 'NotConnected',
-    UNABLE_TO_JOIN = 'UnableToJoin',
-    NOT_PLAYING = 'NotPlaying',
-    PARSE_ERROR = 'ParseError',
-    VIDEO_UNAVAILABLE = 'VideoUnavailable',
-    MUSIC_STARTING = 'MusicStarting'
-}
-
-export const PlayerOptions: DP_OPTIONS = {
-    leaveOnEnd: true,
-    leaveOnStop: true,
-    leaveOnEmpty: true,
-    leaveOnEmptyCooldown: 0,
-    autoSelfDeaf: true,
-    enableLive: false,
-    ytdlDownloadOptions: {}
-};
->>>>>>> 3d79f20b
+export {};