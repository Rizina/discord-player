{
  "name": "discord-player",
<<<<<<< HEAD
  "version": "5.0.0-dev",
=======
  "version": "4.1.0",
>>>>>>> 3d79f20b
  "description": "Complete framework to facilitate music commands using discord.js",
  "main": "lib/index.js",
  "types": "lib/index.d.ts",
  "files": [
    "lib/"
  ],
  "scripts": {
    "test": "cd example && ts-node index.ts",
    "build": "rimraf lib && tsc",
    "format": "prettier --write \"src/**/*.ts\" \"example/**/*.ts\"",
    "lint": "tslint -p tsconfig.json",
    "docs": "docgen --jsdoc jsdoc.json --verbose --source src/*.ts src/**/*.ts --custom docs/index.yml --output docs/docs.json",
    "docs:test": "docgen --jsdoc jsdoc.json --verbose --source src/*.ts src/**/*.ts --custom docs/index.yml"
  },
  "funding": "https://github.com/Androz2091/discord-player?sponsor=1",
  "contributors": [
    "Snowflake107"
  ],
  "repository": {
    "type": "git",
    "url": "git+https://github.com/Androz2091/discord-player.git"
  },
  "keywords": [
    "music",
    "player",
    "bot",
    "framework",
    "discord",
    "volume",
    "queue",
    "youtube",
    "discord.js",
    "musicbot",
    "discord-music-player",
    "discord-music",
    "music-player",
    "youtube-dl",
    "ytdl-core",
    "ytdl",
    "lavalink",
    "api"
  ],
  "author": "Androz2091",
  "license": "MIT",
  "bugs": {
    "url": "https://github.com/Androz2091/discord-player/issues"
  },
  "homepage": "https://discord-player.js.org",
  "dependencies": {
<<<<<<< HEAD
    "@discordjs/voice": "^0.3.1",
    "discord-ytdl-core": "^5.0.3",
    "soundcloud-scraper": "^5.0.0",
    "spotify-url-info": "^2.2.3",
    "tiny-typed-emitter": "^2.0.3",
    "youtube-sr": "^4.1.4",
    "ytdl-core": "^4.8.2"
=======
    "discord-ytdl-core": "^5.0.3",
    "soundcloud-scraper": "^5.0.0",
    "spotify-url-info": "^2.2.0",
    "youtube-sr": "^4.0.7",
    "ytdl-core": "^4.8.0"
>>>>>>> 3d79f20b
  },
  "devDependencies": {
    "@babel/cli": "^7.13.16",
    "@babel/core": "^7.13.16",
    "@babel/preset-env": "^7.13.15",
    "@babel/preset-typescript": "^7.13.0",
    "@discord-player/extractor": "^3.0.0",
    "@discordjs/opus": "^0.5.0",
    "@types/node": "^14.14.41",
    "@types/ws": "^7.4.1",
    "discord-api-types": "^0.18.1",
    "discord.js": "^13.0.0-dev.02693bc02f45980d8165820a103220f0027b96b7",
    "discord.js-docgen": "discordjs/docgen#ts-patch",
    "jsdoc-babel": "^0.5.0",
    "prettier": "^2.2.1",
    "rimraf": "^3.0.2",
    "ts-node": "^10.0.0",
    "tslint": "^6.1.3",
    "tslint-config-prettier": "^1.18.0",
    "typescipt": "^1.0.0",
    "typescript": "^4.2.3"
  },
  "optionalDependencies": {
    "sodium": "^3.0.2"
  }
}<|MERGE_RESOLUTION|>--- conflicted
+++ resolved
@@ -1,10 +1,6 @@
 {
   "name": "discord-player",
-<<<<<<< HEAD
   "version": "5.0.0-dev",
-=======
-  "version": "4.1.0",
->>>>>>> 3d79f20b
   "description": "Complete framework to facilitate music commands using discord.js",
   "main": "lib/index.js",
   "types": "lib/index.d.ts",
@@ -54,7 +50,6 @@
   },
   "homepage": "https://discord-player.js.org",
   "dependencies": {
-<<<<<<< HEAD
     "@discordjs/voice": "^0.3.1",
     "discord-ytdl-core": "^5.0.3",
     "soundcloud-scraper": "^5.0.0",
@@ -62,13 +57,6 @@
     "tiny-typed-emitter": "^2.0.3",
     "youtube-sr": "^4.1.4",
     "ytdl-core": "^4.8.2"
-=======
-    "discord-ytdl-core": "^5.0.3",
-    "soundcloud-scraper": "^5.0.0",
-    "spotify-url-info": "^2.2.0",
-    "youtube-sr": "^4.0.7",
-    "ytdl-core": "^4.8.0"
->>>>>>> 3d79f20b
   },
   "devDependencies": {
     "@babel/cli": "^7.13.16",
